package server_common

import (
	"context"
	"sync"

	"github.com/ethereum/go-ethereum/common"
	"github.com/offchainlabs/nitro/util/containers"
)

type MachineStatus[M any] struct {
	containers.Promise[*M]
}

func newMachineStatus[M any]() *MachineStatus[M] {
	return &MachineStatus[M]{
		Promise: containers.NewPromise[*M](),
	}
}

type MachineLoader[M any] struct {
	mapMutex      sync.Mutex
	machines      map[common.Hash]*MachineStatus[M]
	locator       *MachineLocator
	createMachine func(ctx context.Context, moduleRoot common.Hash) (*M, error)
}

func NewMachineLoader[M any](
	locator *MachineLocator,
	createMachine func(ctx context.Context, moduleRoot common.Hash) (*M, error),
) *MachineLoader[M] {

	return &MachineLoader[M]{
		machines:      make(map[common.Hash]*MachineStatus[M]),
		locator:       locator,
		createMachine: createMachine,
	}
}

func (l *MachineLoader[M]) GetMachine(ctx context.Context, moduleRoot common.Hash) (*M, error) {
	if moduleRoot == (common.Hash{}) {
		moduleRoot = l.locator.LatestWasmModuleRoot()
		if (moduleRoot == common.Hash{}) {
			return nil, ErrMachineNotFound
		}
	}
	l.mapMutex.Lock()
	status := l.machines[moduleRoot]
	if status == nil {
		status = newMachineStatus[M]()
		l.machines[moduleRoot] = status
		go func() {
<<<<<<< HEAD
			machine, err := l.createMachineThread(context.Background(), moduleRoot)
			if err != nil {
				status.ProduceError(err)
				return
=======
			machine, err := l.createMachine(context.Background(), moduleRoot)
			if err == nil {
				status.Machine = machine
>>>>>>> 19fcf7ec
			}
			status.Produce(machine)
		}()
	}
	l.mapMutex.Unlock()
	return status.Await(ctx)
}

func (l *MachineLoader[M]) ForEachReadyMachine(runme func(*M) error) error {
	for _, stat := range l.machines {
		if stat.Ready() {
			machine, err := stat.Current()
			if err != nil {
				if err := runme(machine); err != nil {
					return err
				}
			}
		}
	}
	return nil
}<|MERGE_RESOLUTION|>--- conflicted
+++ resolved
@@ -50,16 +50,10 @@
 		status = newMachineStatus[M]()
 		l.machines[moduleRoot] = status
 		go func() {
-<<<<<<< HEAD
-			machine, err := l.createMachineThread(context.Background(), moduleRoot)
+			machine, err := l.createMachine(context.Background(), moduleRoot)
 			if err != nil {
 				status.ProduceError(err)
 				return
-=======
-			machine, err := l.createMachine(context.Background(), moduleRoot)
-			if err == nil {
-				status.Machine = machine
->>>>>>> 19fcf7ec
 			}
 			status.Produce(machine)
 		}()
