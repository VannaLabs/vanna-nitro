--- conflicted
+++ resolved
@@ -1,18 +1,10 @@
 // Copyright 2022-2023, Offchain Labs, Inc.
-<<<<<<< HEAD
-// For license information, see https://github.com/nitro/blob/master/LICENSE
-=======
 // For license information, see https://github.com/OffchainLabs/nitro/blob/master/LICENSE
->>>>>>> ac0a2de6
 
 pub mod color;
 pub mod format;
 
-<<<<<<< HEAD
 pub use color::Color;
 
 #[cfg(feature = "wavm")]
-pub mod wavm;
-=======
-pub use color::{Color, DebugColor};
->>>>>>> ac0a2de6
+pub mod wavm;