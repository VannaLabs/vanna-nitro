--- conflicted
+++ resolved
@@ -319,11 +319,7 @@
 		if expBatchNum != gotBatchNum {
 			Fatal(t, "wrong result from findBatchContainingBlock. blocknum ", blockNum, " expected ", expBatchNum, " got ", gotBatchNum)
 		}
-<<<<<<< HEAD
-		batchL1Block, err := consensus.InboxTracker.GetBatchL1Block(gotBatchNum).Await(ctx)
-=======
-		batchL1Block, err := consensus.InboxTracker.GetBatchParentChainBlock(gotBatchNum)
->>>>>>> 47ece30b
+		batchL1Block, err := consensus.InboxTracker.GetBatchParentChainBlock(gotBatchNum).Await(ctx)
 		Require(t, err)
 		blockHeader, err := l2Client.HeaderByNumber(ctx, new(big.Int).SetUint64(blockNum))
 		Require(t, err)
