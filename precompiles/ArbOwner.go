//
// Copyright 2021-2022, Offchain Labs, Inc. All rights reserved.
//

package precompiles

import (
	"errors"

	"github.com/ethereum/go-ethereum/common"
)

// This precompile provides owners with tools for managing the rollup.
// All calls to this precompile are authorized by the OwnerPrecompile wrapper,
// which ensures only a chain owner can access these methods. For methods that
// are safe for non-owners to call, see ArbOwnerOld
type ArbOwner struct {
	Address          addr // 0x70
	OwnerActs        func(ctx, mech, bytes4, addr, []byte) error
	OwnerActsGasCost func(bytes4, addr, []byte) (uint64, error)
}

// Add account as a chain owner
func (con ArbOwner) AddChainOwner(c ctx, evm mech, newOwner addr) error {
	return c.state.ChainOwners().Add(newOwner)
}

// Remove account from the list of chain owners
func (con ArbOwner) RemoveChainOwner(c ctx, evm mech, addr addr) error {
	member, _ := con.IsChainOwner(c, evm, addr)
	if !member {
		return errors.New("tried to remove non-owner")
	}
	return c.state.ChainOwners().Remove(addr)
}

// See if the account is a chain owner
func (con ArbOwner) IsChainOwner(c ctx, evm mech, addr addr) (bool, error) {
	return c.state.ChainOwners().IsMember(addr)
}

// Retrieves the list of chain owners
func (con ArbOwner) GetAllChainOwners(c ctx, evm mech) ([]common.Address, error) {
	return c.state.ChainOwners().AllMembers()
}

// Sets the L1 basefee estimate directly, bypassing the autoregression
func (con ArbOwner) SetL1BaseFeeEstimate(c ctx, evm mech, priceInWei huge) error {
	return c.state.L1PricingState().SetL1BaseFeeEstimateWei(priceInWei)
}

// Set how slowly ArbOS updates its estimate of the L1 basefee
func (con ArbOwner) SetL1BaseFeeEstimateInertia(c ctx, evm mech, inertia uint64) error {
	return c.state.L1PricingState().SetL1BaseFeeEstimateInertia(inertia)
}

// Sets the L2 gas price directly, bypassing the pool calculus
func (con ArbOwner) SetL2GasPrice(c ctx, evm mech, priceInWei huge) error {
	return c.state.L2PricingState().SetGasPriceWei(priceInWei)
}

// Sets the minimum gas price needed for a transaction to succeed
func (con ArbOwner) SetMinimumGasPrice(c ctx, evm mech, priceInWei huge) error {
	return c.state.L2PricingState().SetMinGasPriceWei(priceInWei)
}

// Sets the computational speed limit for the chain
func (con ArbOwner) SetSpeedLimit(c ctx, evm mech, limit uint64) error {
	return c.state.L2PricingState().SetSpeedLimitPerSecond(limit)
}

// Sets the number of seconds worth of the speed limit the gas pool contains
func (con ArbOwner) SetGasPoolSeconds(c ctx, evm mech, seconds uint64) error {
	return c.state.L2PricingState().SetGasPoolSeconds(seconds)
}

// Set the target fullness in bips the pricing model will try to keep the pool at
func (con ArbOwner) SetGasPoolTarget(c ctx, evm mech, target uint64) error {
	return c.state.L2PricingState().SetGasPoolTarget(target)
}

// Set the extent in bips to which the pricing model favors filling the pool over increasing speeds
func (con ArbOwner) SetGasPoolWeight(c ctx, evm mech, weight uint64) error {
	return c.state.L2PricingState().SetGasPoolWeight(weight)
}

// Set how slowly ArbOS updates its estimate the amount of gas being burnt per second
func (con ArbOwner) SetRateEstimateInertia(c ctx, evm mech, inertia uint64) error {
	return c.state.L2PricingState().SetRateEstimateInertia(inertia)
<<<<<<< HEAD
}

// Set how slowly ArbOS updates its estimate of the L1 gas price
func (con ArbOwner) SetL1GasPriceEstimateInertia(c ctx, evm mech, inertia uint64) error {
	return c.state.L1PricingState().SetL1GasPriceEstimateInertia(inertia)
=======
>>>>>>> fe13d856
}

// Sets the maximum size a tx (and block) can be
func (con ArbOwner) SetMaxTxGasLimit(c ctx, evm mech, limit uint64) error {
	return c.state.L2PricingState().SetMaxPerBlockGasLimit(limit)
}

// Gets the network fee collector
func (con ArbOwner) GetNetworkFeeAccount(c ctx, evm mech) (addr, error) {
	return c.state.NetworkFeeAccount()
}

// Sets the network fee collector
func (con ArbOwner) SetNetworkFeeAccount(c ctx, evm mech, newNetworkFeeAccount addr) error {
	return c.state.SetNetworkFeeAccount(newNetworkFeeAccount)
}<|MERGE_RESOLUTION|>--- conflicted
+++ resolved
@@ -87,14 +87,6 @@
 // Set how slowly ArbOS updates its estimate the amount of gas being burnt per second
 func (con ArbOwner) SetRateEstimateInertia(c ctx, evm mech, inertia uint64) error {
 	return c.state.L2PricingState().SetRateEstimateInertia(inertia)
-<<<<<<< HEAD
-}
-
-// Set how slowly ArbOS updates its estimate of the L1 gas price
-func (con ArbOwner) SetL1GasPriceEstimateInertia(c ctx, evm mech, inertia uint64) error {
-	return c.state.L1PricingState().SetL1GasPriceEstimateInertia(inertia)
-=======
->>>>>>> fe13d856
 }
 
 // Sets the maximum size a tx (and block) can be
