//
// Copyright 2022, Offchain Labs, Inc. All rights reserved.
//

package precompiles

// This precompile represents ArbOS's internal actions as calls it makes to itself
type ArbosActs struct {
	Address addr // 0xa4b05

	CallerNotArbOSError func() error
}

<<<<<<< HEAD
func (con ArbosActs) StartBlock(c ctx, evm mech, l1BaseFee, l2BaseFeeLastBlock huge, l1BlockNumber, l2BlockNumber, timeLastBlock uint64) error {
	return con.CallerNotArbOSError()
}

func (con ArbosActs) BatchPostingReport(c ctx, evm mech, batchTimestamp huge, batchPosterAddress addr, batchNumber uint64, batchDataGas uint64, l1BaseFeeWei huge) error {
=======
func (con ArbosActs) StartBlock(c ctx, evm mech, l1BaseFee huge, l1BlockNumber, timeLastBlock uint64) error {
>>>>>>> 101c2110
	return con.CallerNotArbOSError()
}<|MERGE_RESOLUTION|>--- conflicted
+++ resolved
@@ -11,14 +11,10 @@
 	CallerNotArbOSError func() error
 }
 
-<<<<<<< HEAD
-func (con ArbosActs) StartBlock(c ctx, evm mech, l1BaseFee, l2BaseFeeLastBlock huge, l1BlockNumber, l2BlockNumber, timeLastBlock uint64) error {
+func (con ArbosActs) StartBlock(c ctx, evm mech, l1BaseFee huge, l1BlockNumber, l2BlockNumber, timeLastBlock uint64) error {
 	return con.CallerNotArbOSError()
 }
 
 func (con ArbosActs) BatchPostingReport(c ctx, evm mech, batchTimestamp huge, batchPosterAddress addr, batchNumber uint64, batchDataGas uint64, l1BaseFeeWei huge) error {
-=======
-func (con ArbosActs) StartBlock(c ctx, evm mech, l1BaseFee huge, l1BlockNumber, timeLastBlock uint64) error {
->>>>>>> 101c2110
 	return con.CallerNotArbOSError()
 }