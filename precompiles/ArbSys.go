//
// Copyright 2021, Offchain Labs, Inc. All rights reserved.
//

package precompiles

import (
	"errors"
	"math/big"

	"github.com/ethereum/go-ethereum/common"
	"github.com/ethereum/go-ethereum/common/math"
<<<<<<< HEAD
	"github.com/ethereum/go-ethereum/crypto"
	"github.com/offchainlabs/arbstate/arbos/storage"
=======
	"github.com/ethereum/go-ethereum/core/vm"
>>>>>>> dd2ea1bc
	"github.com/offchainlabs/arbstate/arbos/util"
	"github.com/offchainlabs/arbstate/util/merkletree"
)

// Provides system-level functionality for interacting with L1 and understanding the call stack.
type ArbSys struct {
	Address                  addr
	L2ToL1Transaction        func(ctx, mech, addr, addr, huge, huge, huge, huge, huge, huge, huge, []byte) error
	L2ToL1TransactionGasCost func(addr, addr, huge, huge, huge, huge, huge, huge, huge, []byte) (uint64, error)
	SendMerkleUpdate         func(ctx, mech, huge, bytes32, huge) error
	SendMerkleUpdateGasCost  func(huge, bytes32, huge) (uint64, error)
}

var InvalidBlockNum = errors.New("Invalid block number")

// Gets the current L2 block number
func (con *ArbSys) ArbBlockNumber(c ctx, evm mech) (huge, error) {
	return evm.Context.BlockNumber, nil
}

// Gets the L2 block hash, if sufficiently recent
func (con *ArbSys) ArbBlockHash(c ctx, evm mech, arbBlockNumber *big.Int) (bytes32, error) {
	if !arbBlockNumber.IsUint64() {
		return bytes32{}, InvalidBlockNum
	}
	requestedBlockNum := arbBlockNumber.Uint64()

	currentNumber := evm.Context.BlockNumber.Uint64()
	if requestedBlockNum >= currentNumber || requestedBlockNum+256 < currentNumber {
		return common.Hash{}, errors.New("invalid block number for ArbBlockHAsh")
	}

	return evm.Context.GetHash(requestedBlockNum), nil
}

// Gets the rollup's unique chain identifier
func (con *ArbSys) ArbChainID(c ctx, evm mech) (huge, error) {
	return evm.ChainConfig().ChainID, nil
}

// Gets the current ArbOS version
func (con *ArbSys) ArbOSVersion(c ctx, evm mech) (huge, error) {
	version := new(big.Int).SetUint64(52 + c.state.FormatVersion()) // Nitro starts at version 53
	return version, nil
}

// Returns 0 since Nitro has no concept of storage gas
func (con *ArbSys) GetStorageGasAvailable(c ctx, evm mech) (huge, error) {
	return big.NewInt(0), nil
}

// Checks if the call is top-level
func (con *ArbSys) IsTopLevelCall(c ctx, evm mech) (bool, error) {
	return evm.Depth() <= 2, nil
}

// Gets the contract's L2 alias
func (con *ArbSys) MapL1SenderContractAddressToL2Alias(c ctx, sender addr, dest addr) (addr, error) {
	return util.RemapL1Address(sender), nil
}

// Checks if the caller's caller was aliased
func (con *ArbSys) WasMyCallersAddressAliased(c ctx, evm mech) (bool, error) {
	aliased := evm.Depth() == 2 && util.DoesTxTypeAlias(c.txProcessor.TopTxType)
	return aliased, nil
}

// Gets the caller's caller without any potential aliasing
func (con *ArbSys) MyCallersAddressWithoutAliasing(c ctx, evm mech) (addr, error) {

	address := addr{}

	if evm.Depth() > 1 {
		address = c.txProcessor.Callers[evm.Depth()-2]
	}

	if evm.Depth() == 2 && util.DoesTxTypeAlias(c.txProcessor.TopTxType) {
		address = util.InverseRemapL1Address(address)
	}

	return address, nil
}

// Sends a transaction to L1, adding it to the outbox
func (con *ArbSys) SendTxToL1(c ctx, evm mech, value huge, destination addr, calldataForL1 []byte) (huge, error) {
<<<<<<< HEAD
	l1Block, err := c.state.Blockhashes().NextBlockNumber()
	if err != nil {
		return nil, err
	}
	if l1Block > 0 {
		// Change NextBlockNumber into the current block number
		l1Block--
	}
	bigL1Block := new(big.Int).SetUint64(l1Block)

	sendHash := crypto.Keccak256Hash(
		c.caller.Bytes(),
		destination.Bytes(),
		math.U256Bytes(evm.Context.BlockNumber),
		math.U256Bytes(bigL1Block),
		math.U256Bytes(evm.Context.Time),
		common.BigToHash(value).Bytes(),
		calldataForL1,
	)
=======
	timestamp, _ := c.state.LastTimestampSeen()
	l1BlockNum, err := c.txProcessor.L1BlockNumber(vm.BlockContext{})
	if err != nil {
		return nil, err
	}
	bigL1BlockNum := new(big.Int).SetUint64(l1BlockNum)

>>>>>>> dd2ea1bc
	arbosState := c.state
	sendHash, err := arbosState.KeccakHash(
		c.caller.Bytes(),
		destination.Bytes(),
		math.U256Bytes(evm.Context.BlockNumber),
		math.U256Bytes(bigL1BlockNum),
		math.U256Bytes(evm.Context.Time),
		common.BigToHash(value).Bytes(),
		calldataForL1,
	)
	if err != nil {
		return nil, err
	}
	merkleAcc := arbosState.SendMerkleAccumulator()
	merkleUpdateEvents, err := merkleAcc.Append(sendHash)
	if err != nil {
		return nil, err
	}

	size, err := merkleAcc.Size()
	if err != nil {
		return nil, err
	}

	// burn the callvalue, which was previously deposited to this precompile's account
	evm.StateDB.SubBalance(con.Address, value)

	for _, merkleUpdateEvent := range merkleUpdateEvents {
		position := merkletree.LevelAndLeaf{
			Level: merkleUpdateEvent.Level,
			Leaf:  merkleUpdateEvent.NumLeaves,
		}
		err := con.SendMerkleUpdate(
			c,
			evm,
			big.NewInt(0),
			merkleUpdateEvent.Hash,
			position.ToBigInt(),
		)
		if err != nil {
			return nil, err
		}
	}

	leafNum := big.NewInt(int64(size - 1))

	err = con.L2ToL1Transaction(
		c,
		evm,
		c.caller,
		destination,
		sendHash.Big(),
		leafNum,
		big.NewInt(0),
		evm.Context.BlockNumber,
<<<<<<< HEAD
		bigL1Block,
		big.NewInt(int64(timestamp)),
=======
		bigL1BlockNum,
		new(big.Int).SetUint64(timestamp),
>>>>>>> dd2ea1bc
		value,
		calldataForL1,
	)

	return sendHash.Big(), err
}

// Gets the root, size, and partials of the outbox Merkle tree state (caller must be the 0 address)
func (con ArbSys) SendMerkleTreeState(c ctx, evm mech) (huge, bytes32, []bytes32, error) {
	if c.caller != (addr{}) {
		return nil, bytes32{}, nil, errors.New("method can only be called by address zero")
	}

	// OK to not charge gas, because method is only callable by address zero

	size, rootHash, rawPartials, _ := c.state.SendMerkleAccumulator().StateForExport()
	partials := make([]bytes32, len(rawPartials))
	for i, par := range rawPartials {
		partials[i] = bytes32(par)
	}
	return big.NewInt(int64(size)), bytes32(rootHash), partials, nil
}

// Send paid eth to the destination on L1
func (con ArbSys) WithdrawEth(c ctx, evm mech, value huge, destination addr) (huge, error) {
	return con.SendTxToL1(c, evm, value, destination, []byte{})
}<|MERGE_RESOLUTION|>--- conflicted
+++ resolved
@@ -10,12 +10,7 @@
 
 	"github.com/ethereum/go-ethereum/common"
 	"github.com/ethereum/go-ethereum/common/math"
-<<<<<<< HEAD
-	"github.com/ethereum/go-ethereum/crypto"
-	"github.com/offchainlabs/arbstate/arbos/storage"
-=======
 	"github.com/ethereum/go-ethereum/core/vm"
->>>>>>> dd2ea1bc
 	"github.com/offchainlabs/arbstate/arbos/util"
 	"github.com/offchainlabs/arbstate/util/merkletree"
 )
@@ -101,27 +96,6 @@
 
 // Sends a transaction to L1, adding it to the outbox
 func (con *ArbSys) SendTxToL1(c ctx, evm mech, value huge, destination addr, calldataForL1 []byte) (huge, error) {
-<<<<<<< HEAD
-	l1Block, err := c.state.Blockhashes().NextBlockNumber()
-	if err != nil {
-		return nil, err
-	}
-	if l1Block > 0 {
-		// Change NextBlockNumber into the current block number
-		l1Block--
-	}
-	bigL1Block := new(big.Int).SetUint64(l1Block)
-
-	sendHash := crypto.Keccak256Hash(
-		c.caller.Bytes(),
-		destination.Bytes(),
-		math.U256Bytes(evm.Context.BlockNumber),
-		math.U256Bytes(bigL1Block),
-		math.U256Bytes(evm.Context.Time),
-		common.BigToHash(value).Bytes(),
-		calldataForL1,
-	)
-=======
 	timestamp, _ := c.state.LastTimestampSeen()
 	l1BlockNum, err := c.txProcessor.L1BlockNumber(vm.BlockContext{})
 	if err != nil {
@@ -129,7 +103,6 @@
 	}
 	bigL1BlockNum := new(big.Int).SetUint64(l1BlockNum)
 
->>>>>>> dd2ea1bc
 	arbosState := c.state
 	sendHash, err := arbosState.KeccakHash(
 		c.caller.Bytes(),
@@ -185,13 +158,8 @@
 		leafNum,
 		big.NewInt(0),
 		evm.Context.BlockNumber,
-<<<<<<< HEAD
-		bigL1Block,
-		big.NewInt(int64(timestamp)),
-=======
 		bigL1BlockNum,
 		new(big.Int).SetUint64(timestamp),
->>>>>>> dd2ea1bc
 		value,
 		calldataForL1,
 	)
