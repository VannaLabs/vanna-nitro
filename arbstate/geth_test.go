// Copyright 2021-2022, Offchain Labs, Inc.
// For license information, see https://github.com/nitro/blob/master/LICENSE

package arbstate

import (
	"bytes"
	"math/big"
	"testing"

	"github.com/ethereum/go-ethereum/common"
	"github.com/ethereum/go-ethereum/consensus"
	"github.com/ethereum/go-ethereum/core"
	"github.com/ethereum/go-ethereum/core/state"
	"github.com/ethereum/go-ethereum/core/types"
	"github.com/ethereum/go-ethereum/core/vm"
	"github.com/ethereum/go-ethereum/params"
	"github.com/offchainlabs/nitro/arbos"
	"github.com/offchainlabs/nitro/util/testhelpers"

	"github.com/offchainlabs/nitro/arbos/arbosState"
	"github.com/offchainlabs/nitro/arbos/util"
)

type TestChainContext struct {
}

func (r *TestChainContext) Engine() consensus.Engine {
	return arbos.Engine{}
}

func (r *TestChainContext) GetHeader(hash common.Hash, num uint64) *types.Header {
	return &types.Header{}
}

var testChainConfig = &params.ChainConfig{
	ChainID:             big.NewInt(0),
	HomesteadBlock:      big.NewInt(0),
	DAOForkBlock:        nil,
	DAOForkSupport:      true,
	EIP150Block:         big.NewInt(0),
	EIP150Hash:          common.Hash{},
	EIP155Block:         big.NewInt(0),
	EIP158Block:         big.NewInt(0),
	ByzantiumBlock:      big.NewInt(0),
	ConstantinopleBlock: big.NewInt(0),
	PetersburgBlock:     big.NewInt(0),
	IstanbulBlock:       big.NewInt(0),
	MuirGlacierBlock:    big.NewInt(0),
	BerlinBlock:         big.NewInt(0),
	LondonBlock:         big.NewInt(0),
	ArbitrumChainParams: params.ArbitrumDevTestParams(),
}

func TestEthDepositMessage(t *testing.T) {

	_, statedb := arbosState.NewArbosMemoryBackedArbOSState()
	addr := common.HexToAddress("0x32abcdeffffff")
	balance := common.BigToHash(big.NewInt(789789897789798))
	balance2 := common.BigToHash(big.NewInt(98))

	if statedb.GetBalance(addr).Sign() != 0 {
		Fail(t)
	}

	firstRequestId := common.BigToHash(big.NewInt(3))
	header := arbos.L1IncomingMessageHeader{
		Kind:        arbos.L1MessageType_EthDeposit,
		Poster:      addr,
		BlockNumber: 864513,
		Timestamp:   8794561564,
		RequestId:   &firstRequestId,
		L1BaseFee:   big.NewInt(10000000000000),
	}
	msgBuf := bytes.Buffer{}
	if err := util.AddressToWriter(addr, &msgBuf); err != nil {
		t.Error(err)
	}
	if err := util.HashToWriter(balance, &msgBuf); err != nil {
		t.Error(err)
	}
	msg := arbos.L1IncomingMessage{
		Header: &header,
		L2msg:  msgBuf.Bytes(),
	}

	serialized, err := msg.Serialize()
	if err != nil {
		t.Error(err)
	}

	secondRequestId := common.BigToHash(big.NewInt(4))
	header.RequestId = &secondRequestId
	header.Poster = util.RemapL1Address(addr)
	msgBuf2 := bytes.Buffer{}
	if err := util.AddressToWriter(addr, &msgBuf2); err != nil {
		t.Error(err)
	}
	if err := util.HashToWriter(balance2, &msgBuf2); err != nil {
		t.Error(err)
	}
	msg2 := arbos.L1IncomingMessage{
		Header: &header,
		L2msg:  msgBuf2.Bytes(),
	}
	serialized2, err := msg2.Serialize()
	if err != nil {
		t.Error(err)
	}

	RunMessagesThroughAPI(t, [][]byte{serialized, serialized2}, statedb)

	balanceAfter := statedb.GetBalance(addr)
	if balanceAfter.Cmp(new(big.Int).Add(balance.Big(), balance2.Big())) != 0 {
		Fail(t)
	}
}

func RunMessagesThroughAPI(t *testing.T, msgs [][]byte, statedb *state.StateDB) {
	chainId := big.NewInt(6456554)
	for _, data := range msgs {
		msg, err := arbos.ParseIncomingL1Message(bytes.NewReader(data), nil)
		if err != nil {
			t.Error(err)
		}
		txes, err := msg.ParseL2Transactions(chainId, nil)
		if err != nil {
			t.Error(err)
		}
		chainContext := &TestChainContext{}
		header := &types.Header{
			Number:     big.NewInt(1000),
			Difficulty: big.NewInt(1000),
		}
		gasPool := core.GasPool{}
		gasPool.AddGas(100000)
<<<<<<< HEAD
		gasPool.AddDataGas(100000)
		for _, tx := range txes {
			_, _, err := core.ApplyTransaction(testChainConfig, chainContext, nil, &gasPool, statedb, header, big.NewInt(100000), tx, &header.GasUsed, vm.Config{}, nil)
=======
		for _, tx := range txes {
			_, _, err := core.ApplyTransaction(testChainConfig, chainContext, nil, &gasPool, statedb, header, header.ExcessDataGas, tx, &header.GasUsed, vm.Config{}, nil)
>>>>>>> 5027c62f
			if err != nil {
				Fail(t, err)
			}
		}

		arbos.FinalizeBlock(nil, nil, statedb)
	}
}

func Require(t *testing.T, err error, printables ...interface{}) {
	t.Helper()
	testhelpers.RequireImpl(t, err, printables...)
}

func Fail(t *testing.T, printables ...interface{}) {
	t.Helper()
	testhelpers.FailImpl(t, printables...)
}<|MERGE_RESOLUTION|>--- conflicted
+++ resolved
@@ -134,14 +134,8 @@
 		}
 		gasPool := core.GasPool{}
 		gasPool.AddGas(100000)
-<<<<<<< HEAD
-		gasPool.AddDataGas(100000)
-		for _, tx := range txes {
-			_, _, err := core.ApplyTransaction(testChainConfig, chainContext, nil, &gasPool, statedb, header, big.NewInt(100000), tx, &header.GasUsed, vm.Config{}, nil)
-=======
 		for _, tx := range txes {
 			_, _, err := core.ApplyTransaction(testChainConfig, chainContext, nil, &gasPool, statedb, header, header.ExcessDataGas, tx, &header.GasUsed, vm.Config{}, nil)
->>>>>>> 5027c62f
 			if err != nil {
 				Fail(t, err)
 			}
