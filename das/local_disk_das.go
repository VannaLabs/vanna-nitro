--- conflicted
+++ resolved
@@ -18,22 +18,11 @@
 	flag "github.com/spf13/pflag"
 )
 
-<<<<<<< HEAD
-var dasMutex sync.Mutex
-
-type LocalDiskDataAvailabilityService struct {
-	dbPath     string
-	pubKey     *blsSignatures.PublicKey
-	privKey    blsSignatures.PrivateKey
-	signerMask uint64
-	keysetHash [32]byte
-=======
 type LocalDiskDASConfig struct {
 	KeyDir            string `koanf:"key-dir"`
 	PrivKey           string `koanf:"priv-key"`
 	DataDir           string `koanf:"data-dir"`
 	AllowGenerateKeys bool   `koanf:"allow-generate-keys"`
->>>>>>> 9bc856a6
 }
 
 func LocalDiskDASConfigAddOptions(prefix string, f *flag.FlagSet) {
@@ -74,29 +63,9 @@
 		}
 	}
 
-<<<<<<< HEAD
-	keyset := &arbstate.DataAvailabilityKeyset{
-		AssumedHonest: 1,
-		PubKeys:       []blsSignatures.PublicKey{*pubKey},
-	}
-	keysetHashBuf, err := keyset.Hash()
-	if err != nil {
-		return nil, err
-	}
-	var keysetHash [32]byte
-	copy(keysetHash[:], keysetHashBuf)
-
-	return &LocalDiskDataAvailabilityService{
-		dbPath:     dbPath,
-		pubKey:     pubKey,
-		privKey:    privKey,
-		signerMask: signerMask,
-		keysetHash: keysetHash,
-=======
 	return &LocalDiskDAS{
 		config:  config,
 		privKey: privKey,
->>>>>>> 9bc856a6
 	}, nil
 }
 
@@ -121,7 +90,7 @@
 		return nil, err
 	}
 
-	copy(c.KeysetHash[:], das.keysetHash[:])
+	// leave the keyset field of c as zeroes
 
 	return c, nil
 }
