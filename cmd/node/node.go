// Copyright 2021-2022, Offchain Labs, Inc.
// For license information, see https://github.com/nitro/blob/master/LICENSE

package main

import (
	"context"
	"fmt"
	"math/big"
	"os"
	"os/signal"
	"strings"
	"syscall"
	"time"

	"github.com/ethereum/go-ethereum/metrics"
	"github.com/ethereum/go-ethereum/metrics/exp"

	"github.com/ethereum/go-ethereum/accounts"
	"github.com/ethereum/go-ethereum/accounts/abi/bind"
	"github.com/ethereum/go-ethereum/accounts/keystore"
	"github.com/ethereum/go-ethereum/core"
	"github.com/ethereum/go-ethereum/crypto"
	"github.com/ethereum/go-ethereum/ethclient"
	"github.com/ethereum/go-ethereum/log"
	"github.com/ethereum/go-ethereum/node"
	"github.com/ethereum/go-ethereum/params"
	koanfjson "github.com/knadh/koanf/parsers/json"
	"github.com/knadh/koanf/providers/confmap"
	"github.com/pkg/errors"
	flag "github.com/spf13/pflag"

	"github.com/offchainlabs/nitro/arbnode"
	"github.com/offchainlabs/nitro/arbos"
	"github.com/offchainlabs/nitro/arbos/arbosState"
	"github.com/offchainlabs/nitro/cmd/conf"
	cmdutil "github.com/offchainlabs/nitro/cmd/util"
	"github.com/offchainlabs/nitro/statetransfer"
	nitroutil "github.com/offchainlabs/nitro/util"

	_ "github.com/ethereum/go-ethereum/eth/tracers/js"
	_ "github.com/ethereum/go-ethereum/eth/tracers/native"
)

func printSampleUsage() {
	progname := os.Args[0]
	fmt.Printf("\n")
	fmt.Printf("Sample usage:                  %s --help \n", progname)
}

func main() {
	ctx := context.Background()

	nodeConfig, l1wallet, l2wallet, err := ParseNode(ctx, os.Args[1:])
	if err != nil {
		printSampleUsage()
		if !strings.Contains(err.Error(), "help requested") {
			fmt.Printf("%s\n", err.Error())
		}

		return
	}
	logFormat, err := conf.ParseLogType(nodeConfig.LogType)
	if err != nil {
		flag.Usage()
		panic(fmt.Sprintf("Error parsing log type: %v", err))
	}
	glogger := log.NewGlogHandler(log.StreamHandler(os.Stderr, logFormat))
	glogger.Verbosity(log.Lvl(nodeConfig.LogLevel))
	log.Root().SetHandler(glogger)

	log.Info("Running Arbitrum nitro node")

	if nodeConfig.Node.Dangerous.NoL1Listener {
		nodeConfig.Node.L1Reader.Enable = false
		nodeConfig.Node.Sequencer.Enable = true // we sequence messages, but not to l1
		nodeConfig.Node.BatchPoster.Enable = false
		nodeConfig.Node.DelayedSequencer.Enable = false
	} else {
		nodeConfig.Node.L1Reader.Enable = true
	}

	if nodeConfig.Node.Sequencer.Enable {
		if nodeConfig.Node.ForwardingTarget() != "" {
			flag.Usage()
			panic("forwarding-target set when sequencer enabled")
		}
		if nodeConfig.Node.L1Reader.Enable && nodeConfig.Node.InboxReader.HardReorg {
			panic("hard reorgs cannot safely be enabled with sequencer mode enabled")
		}
	} else if nodeConfig.Node.ForwardingTargetImpl == "" {
		flag.Usage()
		panic("forwarding-target unset, and not sequencer (can set to \"null\" to disable forwarding)")
	}

	if nodeConfig.Node.SeqCoordinator.Enable {
		if nodeConfig.Node.SeqCoordinator.SigningKey == "" && !nodeConfig.Node.SeqCoordinator.Dangerous.DisableSignatureVerification {
			panic("sequencer coordinator enabled, but signing key unset, and signature verification isn't disabled")
		}
	}

	// Perform sanity check on mode
	_, err = nodeConfig.Node.DataAvailability.Mode()
	if err != nil {
		panic(err.Error())
	}

	if nodeConfig.Node.Validator.Enable {
		if !nodeConfig.Node.L1Reader.Enable {
			flag.Usage()
			panic("validator must read from L1")
		}
		if !nodeConfig.Node.Validator.Dangerous.WithoutBlockValidator {
			nodeConfig.Node.BlockValidator.Enable = true
		}
	}

	var l1client *ethclient.Client
	var rollupAddrs arbnode.RollupAddresses
	var l1TransactionOpts *bind.TransactOpts
	if nodeConfig.Node.L1Reader.Enable {
		var err error

		l1client, err = ethclient.Dial(nodeConfig.L1.URL)
		if err != nil {
			flag.Usage()
			panic(err)
		}
		if nodeConfig.Node.BatchPoster.Enable || nodeConfig.Node.Validator.Enable {
			l1TransactionOpts, err = nitroutil.GetTransactOptsFromKeystore(
				l1wallet.Pathname,
				l1wallet.Account,
				*l1wallet.Password(),
				new(big.Int).SetUint64(nodeConfig.L1.ChainID),
			)
			if err != nil {
				panic(err)
			}
		}

		rollupAddrs, err = nodeConfig.L1.Rollup.ParseAddresses()
		if err != nil {
			panic(err)
		}
	}

	stackConf := node.DefaultConfig
	stackConf.DataDir = nodeConfig.Persistent.Data
	stackConf.HTTPHost = nodeConfig.HTTP.Addr
	stackConf.HTTPPort = nodeConfig.HTTP.Port
	stackConf.HTTPVirtualHosts = nodeConfig.HTTP.VHosts
	stackConf.HTTPModules = nodeConfig.HTTP.API
	stackConf.HTTPCors = nodeConfig.HTTP.CORSDomain
	stackConf.WSHost = nodeConfig.WS.Addr
	stackConf.WSPort = nodeConfig.WS.Port
	stackConf.WSOrigins = nodeConfig.WS.Origins
	stackConf.WSModules = nodeConfig.WS.API
	stackConf.WSExposeAll = nodeConfig.WS.ExposeAll
	if nodeConfig.WS.ExposeAll {
		stackConf.WSModules = append(stackConf.WSModules, "personal")
	}
	stackConf.P2P.ListenAddr = ""
	stackConf.P2P.NoDial = true
	stackConf.P2P.NoDiscovery = true
	stack, err := node.New(&stackConf)
	if err != nil {
		flag.Usage()
		panic(err)
	}

	devPrivKeyStr := "e887f7d17d07cc7b8004053fb8826f6657084e88904bb61590e498ca04704cf2"
	devPrivKey, err := crypto.HexToECDSA(devPrivKeyStr)
	if err != nil {
		panic(err)
	}
	devAddr := crypto.PubkeyToAddress(devPrivKey.PublicKey)
	log.Info("Dev node funded private key", "priv", devPrivKeyStr)
	log.Info("Funded public address", "addr", devAddr)

	if l2wallet.Pathname != "" {
		mykeystore := keystore.NewPlaintextKeyStore(l2wallet.Pathname)
		stack.AccountManager().AddBackend(mykeystore)
		var account accounts.Account
		if mykeystore.HasAddress(devAddr) {
			account.Address = devAddr
			account, err = mykeystore.Find(account)
		} else {
			if l2wallet.Password() == nil {
				panic("l2 password not set")
			}
			account, err = mykeystore.ImportECDSA(devPrivKey, *l2wallet.Password())
		}
		if err != nil {
			panic(err)
		}
		if l2wallet.Password() == nil {
			panic("l2 password not set")
		}
		err = mykeystore.Unlock(account, *l2wallet.Password())
		if err != nil {
			panic(err)
		}
	}
	var initDataReader statetransfer.InitDataReader = nil

	chainDb, err := stack.OpenDatabaseWithFreezer("l2chaindata", 0, 0, "", "", false)
	if err != nil {
		panic(fmt.Sprintf("Failed to open database: %v", err))
	}

	if nodeConfig.ImportFile != "" {
		initDataReader, err = statetransfer.NewJsonInitDataReader(nodeConfig.ImportFile)
		if err != nil {
			panic(err)
		}
	} else {
		var initData statetransfer.ArbosInitializationInfo
		if nodeConfig.DevInit {
			initData = statetransfer.ArbosInitializationInfo{
				Accounts: []statetransfer.AccountInitializationInfo{
					{
						Addr:       devAddr,
						EthBalance: new(big.Int).Mul(big.NewInt(params.Ether), big.NewInt(1000)),
						Nonce:      0,
					},
				},
			}
		}
		initDataReader = statetransfer.NewMemoryInitDataReader(&initData)
	}

	chainConfig, err := arbos.GetChainConfig(new(big.Int).SetUint64(nodeConfig.L2.ChainID))
	if err != nil {
		panic(err)
	}

	var l2BlockChain *core.BlockChain
	if nodeConfig.NoInit {
		blocksInDb, err := chainDb.Ancients()
		if err != nil {
			panic(err)
		}
		if blocksInDb == 0 {
			panic("No initialization mode supplied, no blocks in Db")
		}
		l2BlockChain, err = arbnode.GetBlockChain(chainDb, arbnode.DefaultCacheConfigFor(stack, nodeConfig.Node.Archive), chainConfig)
		if err != nil {
			panic(err)
		}
	} else {
		blockReader, err := initDataReader.GetStoredBlockReader()
		if err != nil {
			panic(err)
		}
		blockNum, err := arbnode.ImportBlocksToChainDb(chainDb, blockReader)
		if err != nil {
			panic(err)
		}
		l2BlockChain, err = arbnode.WriteOrTestBlockChain(chainDb, arbnode.DefaultCacheConfigFor(stack, nodeConfig.Node.Archive), initDataReader, blockNum, chainConfig)
		if err != nil {
			panic(err)
		}
	}

	// Check that this ArbOS state has the correct chain ID
	{
		statedb, err := l2BlockChain.State()
		if err != nil {
			panic(err)
		}
		arbosState, err := arbosState.OpenSystemArbosState(statedb, true)
		if err != nil {
			panic(err)
		}
		chainId, err := arbosState.ChainId()
		if err != nil {
			panic(err)
		}
		if chainId.Cmp(chainConfig.ChainID) != 0 {
			panic(fmt.Sprintf("attempted to launch node with chain ID %v on ArbOS state with chain ID %v", chainConfig.ChainID, chainId))
		}
	}

<<<<<<< HEAD
	node, err := arbnode.CreateNode(stack, chainDb, &nodeConfig.Node, l2BlockChain, l1client, &rollupAddrs, l1TransactionOpts)
=======
	if nodeConfig.Metrics {
		go metrics.CollectProcessMetrics(3 * time.Second)

		if nodeConfig.MetricsServer.Addr != "" {
			address := fmt.Sprintf("%v:%v", nodeConfig.MetricsServer.Addr, nodeConfig.MetricsServer.Port)
			exp.Setup(address)
		}
	}

	node, err := arbnode.CreateNode(stack, chainDb, &nodeConfig.Node, l2BlockChain, l1client, &deployInfo, l1TransactionOpts)
>>>>>>> 6f459d84
	if err != nil {
		panic(err)
	}
	if nodeConfig.Node.Dangerous.NoL1Listener && nodeConfig.DevInit {
		// If we don't have any messages, we're not connected to the L1, and we're using a dev init,
		// we should create our own fake init message.
		count, err := node.TxStreamer.GetMessageCount()
		if err != nil {
			panic(err)
		}
		if count == 0 {
			err = node.TxStreamer.AddFakeInitMessage()
			if err != nil {
				panic(err)
			}
		}
	}
	if err := stack.Start(); err != nil {
		panic(fmt.Sprintf("Error starting protocol stack: %v\n", err))
	}

	sigint := make(chan os.Signal, 1)
	signal.Notify(sigint, os.Interrupt, syscall.SIGTERM)

	<-sigint
	// cause future ctrl+c's to panic
	close(sigint)

	if err := stack.Close(); err != nil {
		panic(fmt.Sprintf("Error closing stack: %v\n", err))
	}
}

type NodeConfig struct {
	Conf          conf.ConfConfig          `koanf:"conf"`
	Node          arbnode.Config           `koanf:"node"`
	L1            conf.L1Config            `koanf:"l1"`
	L2            conf.L2Config            `koanf:"l2"`
	LogLevel      int                      `koanf:"log-level"`
	LogType       string                   `koanf:"log-type"`
	Persistent    conf.PersistentConfig    `koanf:"persistent"`
	HTTP          conf.HTTPConfig          `koanf:"http"`
	WS            conf.WSConfig            `koanf:"ws"`
	DevInit       bool                     `koanf:"dev-init"`
	NoInit        bool                     `koanf:"no-init"`
	ImportFile    string                   `koanf:"import-file"`
	Metrics       bool                     `koanf:"metrics"`
	MetricsServer conf.MetricsServerConfig `koanf:"metrics-server"`
}

var NodeConfigDefault = NodeConfig{
	Conf:          conf.ConfConfigDefault,
	Node:          arbnode.ConfigDefault,
	L1:            conf.L1ConfigDefault,
	L2:            conf.L2ConfigDefault,
	LogLevel:      int(log.LvlInfo),
	LogType:       "plaintext",
	Persistent:    conf.PersistentConfigDefault,
	HTTP:          conf.HTTPConfigDefault,
	WS:            conf.WSConfigDefault,
	DevInit:       false,
	ImportFile:    "",
	Metrics:       false,
	MetricsServer: conf.MetricsServerConfigDefault,
}

func NodeConfigAddOptions(f *flag.FlagSet) {
	conf.ConfConfigAddOptions("conf", f)
	arbnode.ConfigAddOptions("node", f, true, true)
	conf.L1ConfigAddOptions("l1", f)
	conf.L2ConfigAddOptions("l2", f)
	f.Int("log-level", NodeConfigDefault.LogLevel, "log level")
	f.String("log-type", NodeConfigDefault.LogType, "log type (plaintext or json)")
	conf.PersistentConfigAddOptions("persistent", f)
	conf.HTTPConfigAddOptions("http", f)
	conf.WSConfigAddOptions("ws", f)
	f.Bool("dev-init", NodeConfigDefault.DevInit, "init with dev data (1 account with balance) instead of file import")
	f.Bool("no-init", NodeConfigDefault.DevInit, "Do not init chain. Data must be valid in database.")
	f.String("import-file", NodeConfigDefault.ImportFile, "path for json data to import")
	f.Bool("metrics", NodeConfigDefault.Metrics, "enable metrics")
	conf.MetricsServerAddOptions("metrics-server", f)
}

func ParseNode(_ context.Context, args []string) (*NodeConfig, *conf.WalletConfig, *conf.WalletConfig, error) {
	f := flag.NewFlagSet("", flag.ContinueOnError)

	NodeConfigAddOptions(f)

	k, err := cmdutil.BeginCommonParse(f, args)
	if err != nil {
		return nil, nil, nil, err
	}

	var nodeConfig NodeConfig
	if err := cmdutil.EndCommonParse(k, &nodeConfig); err != nil {
		return nil, nil, nil, err
	}

	if nodeConfig.Conf.Dump {
		// Print out current configuration

		// Don't keep printing configuration file and don't print wallet passwords
		err := k.Load(confmap.Provider(map[string]interface{}{
			"conf.dump":             false,
			"l1.wallet.password":    "",
			"l1.wallet.private-key": "",
			"l2.wallet.password":    "",
			"l2.wallet.private-key": "",
		}, "."), nil)
		if err != nil {
			return nil, nil, nil, errors.Wrap(err, "error removing extra parameters before dump")
		}

		c, err := k.Marshal(koanfjson.Parser())
		if err != nil {
			return nil, nil, nil, errors.Wrap(err, "unable to marshal config file to JSON")
		}

		fmt.Println(string(c))
		os.Exit(0)
	}

	// Don't pass around wallet contents with normal configuration
	l1wallet := nodeConfig.L1.Wallet
	l2wallet := nodeConfig.L2.Wallet
	nodeConfig.L1.Wallet = conf.WalletConfigDefault
	nodeConfig.L2.Wallet = conf.WalletConfigDefault

	return &nodeConfig, &l1wallet, &l2wallet, nil
}<|MERGE_RESOLUTION|>--- conflicted
+++ resolved
@@ -281,9 +281,6 @@
 		}
 	}
 
-<<<<<<< HEAD
-	node, err := arbnode.CreateNode(stack, chainDb, &nodeConfig.Node, l2BlockChain, l1client, &rollupAddrs, l1TransactionOpts)
-=======
 	if nodeConfig.Metrics {
 		go metrics.CollectProcessMetrics(3 * time.Second)
 
@@ -293,8 +290,7 @@
 		}
 	}
 
-	node, err := arbnode.CreateNode(stack, chainDb, &nodeConfig.Node, l2BlockChain, l1client, &deployInfo, l1TransactionOpts)
->>>>>>> 6f459d84
+	node, err := arbnode.CreateNode(stack, chainDb, &nodeConfig.Node, l2BlockChain, l1client, &rollupAddrs, l1TransactionOpts)
 	if err != nil {
 		panic(err)
 	}
