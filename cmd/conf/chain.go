--- conflicted
+++ resolved
@@ -6,53 +6,26 @@
 import (
 	"time"
 
-<<<<<<< HEAD
-	"github.com/offchainlabs/nitro/arbnode"
-=======
->>>>>>> 78ff09c3
 	"github.com/offchainlabs/nitro/cmd/genericconf"
 	"github.com/offchainlabs/nitro/util/rpcclient"
 	flag "github.com/spf13/pflag"
 )
 
 type L1Config struct {
-<<<<<<< HEAD
-	ChainID    uint64                        `koanf:"chain-id"`
-	Rollup     arbnode.RollupAddressesConfig `koanf:"rollup"`
-	Connection rpcclient.ClientConfig        `koanf:"connection" reload:"hot"`
-	Wallet     genericconf.WalletConfig      `koanf:"wallet"`
-=======
 	ChainID    uint64                   `koanf:"id"`
 	Connection rpcclient.ClientConfig   `koanf:"connection" reload:"hot"`
 	Wallet     genericconf.WalletConfig `koanf:"wallet"`
->>>>>>> 78ff09c3
 }
 
 var L1ConnectionConfigDefault = rpcclient.ClientConfig{
 	URL:            "",
 	Retries:        2,
-<<<<<<< HEAD
-	Timeout:        time.Minute * 5,
-=======
 	Timeout:        time.Minute,
->>>>>>> 78ff09c3
 	ConnectionWait: time.Minute,
 }
 
 var L1ConfigDefault = L1Config{
 	ChainID:    0,
-<<<<<<< HEAD
-	Rollup:     arbnode.RollupAddressesConfigDefault,
-	Connection: L1ConnectionConfigDefault,
-	Wallet:     genericconf.WalletConfigDefault,
-}
-
-func L1ConfigAddOptions(prefix string, f *flag.FlagSet) {
-	f.Uint64(prefix+".chain-id", L1ConfigDefault.ChainID, "if set other than 0, will be used to validate database and L1 connection")
-	arbnode.RollupAddressesConfigAddOptions(prefix+".rollup", f)
-	rpcclient.RPCClientAddOptions(prefix+".connection", f, &L1ConfigDefault.Connection)
-	genericconf.WalletConfigAddOptions(prefix+".wallet", f, "wallet")
-=======
 	Connection: L1ConnectionConfigDefault,
 	Wallet:     DefaultL1WalletConfig,
 }
@@ -69,7 +42,6 @@
 	f.Uint64(prefix+".id", L1ConfigDefault.ChainID, "if set other than 0, will be used to validate database and L1 connection")
 	rpcclient.RPCClientAddOptions(prefix+".connection", f, &L1ConfigDefault.Connection)
 	genericconf.WalletConfigAddOptions(prefix+".wallet", f, L1ConfigDefault.Wallet.Pathname)
->>>>>>> 78ff09c3
 }
 
 func (c *L1Config) ResolveDirectoryNames(chain string) {
