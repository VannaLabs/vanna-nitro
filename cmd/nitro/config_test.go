// Copyright 2021-2022, Offchain Labs, Inc.
// For license information, see https://github.com/nitro/blob/master/LICENSE

package main

import (
	"context"
	"fmt"
	"os"
	"path/filepath"
	"reflect"
	"strings"
	"syscall"
	"testing"
	"time"

	"github.com/offchainlabs/nitro/util/colors"
	"github.com/offchainlabs/nitro/util/testhelpers"
)

func TestSeqConfig(t *testing.T) {
	args := strings.Split("--persistent.chain /tmp/data --init.dev-init --node.l1-reader.enable=false --l1.chain-id 5 --l2.chain-id 421613 --l1.wallet.pathname /l1keystore --l1.wallet.password passphrase --http.addr 0.0.0.0 --ws.addr 0.0.0.0 --node.sequencer.enable --node.feed.output.enable --node.feed.output.port 9642", " ")
	_, _, _, _, _, err := ParseNode(context.Background(), args)
	Require(t, err)
}

func TestUnsafeStakerConfig(t *testing.T) {
	args := strings.Split("--persistent.chain /tmp/data --init.dev-init --node.l1-reader.enable=false --l1.chain-id 5 --l2.chain-id 421613 --l1.wallet.pathname /l1keystore --l1.wallet.password passphrase --http.addr 0.0.0.0 --ws.addr 0.0.0.0 --node.validator.enable --node.validator.strategy MakeNodes --node.validator.staker-interval 10s --node.forwarding-target null --node.validator.dangerous.without-block-validator", " ")
	_, _, _, _, _, err := ParseNode(context.Background(), args)
	Require(t, err)
}

func TestValidatorConfig(t *testing.T) {
	args := strings.Split("--persistent.chain /tmp/data --init.dev-init --node.l1-reader.enable=false --l1.chain-id 5 --l2.chain-id 421613 --l1.wallet.pathname /l1keystore --l1.wallet.password passphrase --http.addr 0.0.0.0 --ws.addr 0.0.0.0 --node.validator.enable --node.validator.strategy MakeNodes --node.validator.staker-interval 10s --node.forwarding-target null", " ")
	_, _, _, _, _, err := ParseNode(context.Background(), args)
	Require(t, err)
}

func TestAggregatorConfig(t *testing.T) {
	args := strings.Split("--persistent.chain /tmp/data --init.dev-init --node.l1-reader.enable=false --l1.chain-id 5 --l2.chain-id 421613 --l1.wallet.pathname /l1keystore --l1.wallet.password passphrase --http.addr 0.0.0.0 --ws.addr 0.0.0.0 --node.sequencer.enable --node.feed.output.enable --node.feed.output.port 9642 --node.data-availability.enable --node.data-availability.rpc-aggregator.backends {[\"url\":\"http://localhost:8547\",\"pubkey\":\"abc==\",\"signerMask\":0x1]}", " ")
	_, _, _, _, _, err := ParseNode(context.Background(), args)
	Require(t, err)
}

func TestReloads(t *testing.T) {
	var check func(node reflect.Value, cold bool, path string)
	check = func(node reflect.Value, cold bool, path string) {
		if node.Kind() != reflect.Struct {
			return
		}

		for i := 0; i < node.NumField(); i++ {
			hot := node.Type().Field(i).Tag.Get("reload") == "hot"
			dot := path + "." + node.Type().Field(i).Name
			if hot && cold {
				t.Fatalf(fmt.Sprintf(
					"Option %v%v%v is reloadable but %v%v%v is not",
					colors.Red, dot, colors.Clear,
					colors.Red, path, colors.Clear,
				))
			}
			if hot {
				colors.PrintBlue(dot)
			}
			check(node.Field(i), !hot, dot)
		}
	}

	config := NodeConfigDefault
	update := NodeConfigDefault
	update.Node.Sequencer.MaxBlockSpeed++

	check(reflect.ValueOf(config), false, "config")
	Require(t, config.CanReload(&config))
	Require(t, config.CanReload(&update))

	testUnsafe := func() {
		if config.CanReload(&update) == nil {
			Fail(t, "failed to detect unsafe reload")
		}
		update = NodeConfigDefault
	}

	// check that non-reloadable fields fail assignment
	update.Metrics = !update.Metrics
	testUnsafe()
	update.L2.ChainID++
	testUnsafe()
<<<<<<< HEAD
	update.L1.ChainID++
=======
	update.Node.Sequencer.Forwarder.ConnectionTimeout++
>>>>>>> 207827de
	testUnsafe()
}

func TestLiveNodeConfig(t *testing.T) {
	ctx, cancel := context.WithCancel(context.Background())
	defer cancel()

	// create a config file
	configFile := filepath.Join(t.TempDir(), "config.json")
	jsonConfig := "{\"l2\":{\"chain-id\":421613}}"
	Require(t, WriteToConfigFile(configFile, jsonConfig))

	args := strings.Split("--persistent.chain /tmp/data --init.dev-init --node.l1-reader.enable=false --l1.chain-id 5 --l1.wallet.pathname /l1keystore --l1.wallet.password passphrase --http.addr 0.0.0.0 --ws.addr 0.0.0.0 --node.sequencer.enable --node.feed.output.enable --node.feed.output.port 9642", " ")
	args = append(args, []string{"--conf.file", configFile}...)
	config, _, _, _, _, err := ParseNode(context.Background(), args)
	Require(t, err)

	liveConfig := NewLiveNodeConfig(args, config)

	// check updating the config
	update := config.ShallowClone()
	expected := config.ShallowClone()
	update.Node.Sequencer.MaxBlockSpeed += 2 * time.Millisecond
	expected.Node.Sequencer.MaxBlockSpeed += 2 * time.Millisecond
	Require(t, liveConfig.set(update))
	if !reflect.DeepEqual(liveConfig.get(), expected) {
		Fail(t, "failed to set config")
	}

	// check that an invalid reload gets rejected
	update = config.ShallowClone()
	update.L2.ChainID++
	if liveConfig.set(update) == nil {
		Fail(t, "failed to reject invalid update")
	}
	if !reflect.DeepEqual(liveConfig.get(), expected) {
		Fail(t, "config should not change if its update fails")
	}

	// starting the LiveNodeConfig after testing LiveNodeConfig.set to avoid race condition in the test
	liveConfig.Start(ctx)

	// reload config
	expected = config.ShallowClone()
	Require(t, syscall.Kill(syscall.Getpid(), syscall.SIGUSR1))
	if !PollLiveConfigUntilEqual(liveConfig, expected) {
		Fail(t, "live config differs from expected")
	}

	// check that reloading the config again doesn't change anything
	Require(t, syscall.Kill(syscall.Getpid(), syscall.SIGUSR1))
	time.Sleep(80 * time.Millisecond)
	if !reflect.DeepEqual(liveConfig.get(), expected) {
		Fail(t, "live config differs from expected")
	}

	// change the config file
	expected = config.ShallowClone()
	expected.Node.Sequencer.MaxBlockSpeed += time.Millisecond
	jsonConfig = fmt.Sprintf("{\"node\":{\"sequencer\":{\"max-block-speed\":\"%s\"}}, \"l2\":{\"chain-id\":421613}}", expected.Node.Sequencer.MaxBlockSpeed.String())
	Require(t, WriteToConfigFile(configFile, jsonConfig))

	// trigger LiveConfig reload
	Require(t, syscall.Kill(syscall.Getpid(), syscall.SIGUSR1))

	if !PollLiveConfigUntilEqual(liveConfig, expected) {
		Fail(t, "failed to update config", config.Node.Sequencer.MaxBlockSpeed, update.Node.Sequencer.MaxBlockSpeed)
	}

	// change l2.chain-id in the config file (currently non-reloadable)
	jsonConfig = fmt.Sprintf("{\"node\":{\"sequencer\":{\"max-block-speed\":\"%s\"}}, \"l2\":{\"chain-id\":421703}}", expected.Node.Sequencer.MaxBlockSpeed.String())
	Require(t, WriteToConfigFile(configFile, jsonConfig))

	// trigger LiveConfig reload
	Require(t, syscall.Kill(syscall.Getpid(), syscall.SIGUSR1))

	if PollLiveConfigUntilNotEqual(liveConfig, expected) {
		Fail(t, "failed to reject invalid update")
	}
}

func TestPeriodicReloadOfLiveNodeConfig(t *testing.T) {
	ctx, cancel := context.WithCancel(context.Background())
	defer cancel()

	// create config file with ReloadInterval = 20 ms
	configFile := filepath.Join(t.TempDir(), "config.json")
	jsonConfig := "{\"conf\":{\"reload-interval\":\"20ms\"}}"
	Require(t, WriteToConfigFile(configFile, jsonConfig))

	args := strings.Split("--persistent.chain /tmp/data --init.dev-init --node.l1-reader.enable=false --l1.chain-id 5 --l2.chain-id 421613 --l1.wallet.pathname /l1keystore --l1.wallet.password passphrase --http.addr 0.0.0.0 --ws.addr 0.0.0.0 --node.sequencer.enable --node.feed.output.enable --node.feed.output.port 9642", " ")
	args = append(args, []string{"--conf.file", configFile}...)
	config, _, _, _, _, err := ParseNode(context.Background(), args)
	Require(t, err)

	liveConfig := NewLiveNodeConfig(args, config)
	liveConfig.Start(ctx)

	// test if periodic reload works
	expected := config.ShallowClone()
	expected.Conf.ReloadInterval = 0
	jsonConfig = "{\"conf\":{\"reload-interval\":\"0\"}}"
	Require(t, WriteToConfigFile(configFile, jsonConfig))
	start := time.Now()
	if !PollLiveConfigUntilEqual(liveConfig, expected) {
		Fail(t, fmt.Sprintf("failed to update config after %d ms, while reload interval is %s", time.Since(start).Milliseconds(), config.Conf.ReloadInterval))
	}

	// test if previous config successfully disabled periodic reload
	expected = config.ShallowClone()
	expected.Conf.ReloadInterval = 10 * time.Millisecond
	jsonConfig = "{\"conf\":{\"reload-interval\":\"10ms\"}}"
	Require(t, WriteToConfigFile(configFile, jsonConfig))
	time.Sleep(80 * time.Millisecond)
	if reflect.DeepEqual(liveConfig.get(), expected) {
		Fail(t, "failed to disable periodic reload")
	}
}

func WriteToConfigFile(path string, jsonConfig string) error {
	return os.WriteFile(path, []byte(jsonConfig), 0600)
}

func PollLiveConfigUntilEqual(liveConfig *LiveNodeConfig, expected *NodeConfig) bool {
	return PollLiveConfig(liveConfig, expected, true)
}
func PollLiveConfigUntilNotEqual(liveConfig *LiveNodeConfig, expected *NodeConfig) bool {
	return PollLiveConfig(liveConfig, expected, false)
}

func PollLiveConfig(liveConfig *LiveNodeConfig, expected *NodeConfig, equal bool) bool {
	for i := 0; i < 16; i++ {
		if reflect.DeepEqual(liveConfig.get(), expected) == equal {
			return true
		}
		time.Sleep(10 * time.Millisecond)
	}
	return false
}

func Require(t *testing.T, err error, text ...interface{}) {
	t.Helper()
	testhelpers.RequireImpl(t, err, text...)
}

func Fail(t *testing.T, printables ...interface{}) {
	t.Helper()
	testhelpers.FailImpl(t, printables...)
}<|MERGE_RESOLUTION|>--- conflicted
+++ resolved
@@ -86,11 +86,7 @@
 	testUnsafe()
 	update.L2.ChainID++
 	testUnsafe()
-<<<<<<< HEAD
-	update.L1.ChainID++
-=======
 	update.Node.Sequencer.Forwarder.ConnectionTimeout++
->>>>>>> 207827de
 	testUnsafe()
 }
 
