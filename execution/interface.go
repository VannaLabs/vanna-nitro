package execution

import (
	"context"
	"errors"
	"testing"

	"github.com/ethereum/go-ethereum/common"
	"github.com/offchainlabs/nitro/arbos/arbostypes"
	"github.com/offchainlabs/nitro/arbutil"
	"github.com/offchainlabs/nitro/validator"
)

type MessageResult struct {
	BlockHash common.Hash
	SendRoot  common.Hash
}

type RecordResult struct {
	Pos       arbutil.MessageIndex
	BlockHash common.Hash
	Preimages map[common.Hash][]byte
	BatchInfo []validator.BatchInfo
}

var ErrRetrySequencer = errors.New("please retry transaction")
var ErrSequencerInsertLockTaken = errors.New("insert lock taken")

// always needed
type ExecutionClient interface {
	DigestMessage(num arbutil.MessageIndex, msg *arbostypes.MessageWithMetadata) error
	Reorg(count arbutil.MessageIndex, newMessages []arbostypes.MessageWithMetadata, oldMessages []*arbostypes.MessageWithMetadata) error
	HeadMessageNumber() (arbutil.MessageIndex, error)
	HeadMessageNumberSync(t *testing.T) (arbutil.MessageIndex, error)
	ResultAtPos(pos arbutil.MessageIndex) (*MessageResult, error)
}

// needed for validators / stakers
type ExecutionRecorder interface {
	RecordBlockCreation(
		ctx context.Context,
		pos arbutil.MessageIndex,
		msg *arbostypes.MessageWithMetadata,
	) (*RecordResult, error)
	MarkValid(pos arbutil.MessageIndex, resultHash common.Hash)
	PrepareForRecord(ctx context.Context, start, end arbutil.MessageIndex) error
}

// needed for sequencer
type ExecutionSequencer interface {
	ExecutionClient
	Pause()
	Activate()
	ForwardTo(url string) error
<<<<<<< HEAD
=======
	SequenceDelayedMessage(message *arbostypes.L1IncomingMessage, delayedSeqNum uint64) error
	NextDelayedMessageNumber() (uint64, error)
	SetTransactionStreamer(streamer TransactionStreamer)
>>>>>>> 12e21cb4
}

type FullExecutionClient interface {
	ExecutionClient
	ExecutionRecorder
	ExecutionSequencer

	Maintenance() error

	SetConsensusClient(consensus FullConsensusClient)
}

// not implemented in execution, used as input
// BatchFetcher is required for any execution node
type BatchFetcher interface {
	FetchBatch(ctx context.Context, batchNum uint64) ([]byte, error)
	FindL1BatchForMessage(message arbutil.MessageIndex) (uint64, error)
	GetBatchL1Block(seqNum uint64) (uint64, error)
}

type ConsensusInfo interface {
	SyncProgressMap() map[string]interface{}
	GetDelayedMaxMessageCount() arbutil.MessageIndex

	// TODO: switch from pulling to pushing safe/finalized
	GetSafeMsgCount(ctx context.Context) (arbutil.MessageIndex, error)
	GetFinalizedMsgCount(ctx context.Context) (arbutil.MessageIndex, error)
}

type ConsensusSequencer interface {
	WriteMessageFromSequencer(pos arbutil.MessageIndex, msgWithMeta arbostypes.MessageWithMetadata) error
	ExpectChosenSequencer() error
}

type FullConsensusClient interface {
	BatchFetcher
	ConsensusInfo
	ConsensusSequencer
}<|MERGE_RESOLUTION|>--- conflicted
+++ resolved
@@ -52,12 +52,8 @@
 	Pause()
 	Activate()
 	ForwardTo(url string) error
-<<<<<<< HEAD
-=======
 	SequenceDelayedMessage(message *arbostypes.L1IncomingMessage, delayedSeqNum uint64) error
 	NextDelayedMessageNumber() (uint64, error)
-	SetTransactionStreamer(streamer TransactionStreamer)
->>>>>>> 12e21cb4
 }
 
 type FullExecutionClient interface {
@@ -66,8 +62,6 @@
 	ExecutionSequencer
 
 	Maintenance() error
-
-	SetConsensusClient(consensus FullConsensusClient)
 }
 
 // not implemented in execution, used as input
