--- conflicted
+++ resolved
@@ -90,11 +90,7 @@
 	if err != nil {
 		return 0, err
 	}
-<<<<<<< HEAD
-	blockNum, err := node.ExecEngine.GetBatchFetcher().GetBatchL1Block(batchNum).Await(node.ExecEngine.GetContext())
-=======
-	blockNum, err := node.ExecEngine.GetBatchFetcher().GetBatchParentChainBlock(batchNum)
->>>>>>> 47ece30b
+	blockNum, err := node.ExecEngine.GetBatchFetcher().GetBatchParentChainBlock(batchNum).Await(node.ExecEngine.GetContext())
 	if err != nil {
 		return 0, err
 	}
