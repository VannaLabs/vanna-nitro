--- conflicted
+++ resolved
@@ -214,19 +214,11 @@
 				retryable, _ := state.RetryableState().OpenRetryable(event.TicketId, time)
 				redeem, _ := retryable.MakeTx(
 					chainConfig.ChainID,
-<<<<<<< HEAD
 					event.SequenceNum,
 					gasPrice,
 					event.DonatedGas,
 					event.TicketId,
 					event.GasDonor,
-=======
-					binary.BigEndian.Uint64(txLog.Topics[3][24:32]),
-					gasPrice,
-					common.BytesToHash(txLog.Data[0:32]).Big().Uint64(),
-					ticketId,
-					common.BytesToAddress(txLog.Data[32:64]),
->>>>>>> af64a7dc
 				)
 				redeems = append(redeems, types.NewTx(redeem))
 			}
