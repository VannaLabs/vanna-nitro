// Copyright 2021-2022, Offchain Labs, Inc.
// For license information, see https://github.com/nitro/blob/master/LICENSE

package arbnode

import (
	"context"
	"encoding/binary"
	"errors"
	"fmt"
	"math/big"
	"time"

	flag "github.com/spf13/pflag"

	"github.com/ethereum/go-ethereum/accounts/abi/bind"
	"github.com/ethereum/go-ethereum/common"
	"github.com/ethereum/go-ethereum/core/rawdb"
	"github.com/ethereum/go-ethereum/core/types"
	"github.com/ethereum/go-ethereum/crypto"
	"github.com/ethereum/go-ethereum/ethdb"
	"github.com/ethereum/go-ethereum/log"
	"github.com/ethereum/go-ethereum/node"
	"github.com/ethereum/go-ethereum/params"
	"github.com/ethereum/go-ethereum/rpc"

	"github.com/offchainlabs/nitro/arbutil"
	"github.com/offchainlabs/nitro/broadcastclient"
	"github.com/offchainlabs/nitro/broadcastclients"
	"github.com/offchainlabs/nitro/broadcaster"
	"github.com/offchainlabs/nitro/cmd/chaininfo"
	"github.com/offchainlabs/nitro/das"
	"github.com/offchainlabs/nitro/execution"
	"github.com/offchainlabs/nitro/execution/gethexec"
	"github.com/offchainlabs/nitro/solgen/go/bridgegen"
	"github.com/offchainlabs/nitro/solgen/go/challengegen"
	"github.com/offchainlabs/nitro/solgen/go/ospgen"
	"github.com/offchainlabs/nitro/solgen/go/rollupgen"
	"github.com/offchainlabs/nitro/staker"
	"github.com/offchainlabs/nitro/util/contracts"
	"github.com/offchainlabs/nitro/util/headerreader"
	"github.com/offchainlabs/nitro/util/signature"
	"github.com/offchainlabs/nitro/wsbroadcastserver"
)

func andTxSucceeded(ctx context.Context, l1Reader *headerreader.HeaderReader, tx *types.Transaction, err error) error {
	if err != nil {
		return fmt.Errorf("error submitting tx: %w", err)
	}
	_, err = l1Reader.WaitForTxApproval(ctx, tx)
	if err != nil {
		return fmt.Errorf("error executing tx: %w", err)
	}
	return nil
}

func deployBridgeCreator(ctx context.Context, l1Reader *headerreader.HeaderReader, auth *bind.TransactOpts) (common.Address, error) {
	client := l1Reader.Client()
	bridgeTemplate, tx, _, err := bridgegen.DeployBridge(auth, client)
	err = andTxSucceeded(ctx, l1Reader, tx, err)
	if err != nil {
		return common.Address{}, fmt.Errorf("bridge deploy error: %w", err)
	}

	seqInboxTemplate, tx, _, err := bridgegen.DeploySequencerInbox(auth, client)
	err = andTxSucceeded(ctx, l1Reader, tx, err)
	if err != nil {
		return common.Address{}, fmt.Errorf("sequencer inbox deploy error: %w", err)
	}

	inboxTemplate, tx, _, err := bridgegen.DeployInbox(auth, client)
	err = andTxSucceeded(ctx, l1Reader, tx, err)
	if err != nil {
		return common.Address{}, fmt.Errorf("inbox deploy error: %w", err)
	}

	rollupEventBridgeTemplate, tx, _, err := rollupgen.DeployRollupEventInbox(auth, client)
	err = andTxSucceeded(ctx, l1Reader, tx, err)
	if err != nil {
		return common.Address{}, fmt.Errorf("rollup event bridge deploy error: %w", err)
	}

	outboxTemplate, tx, _, err := bridgegen.DeployOutbox(auth, client)
	err = andTxSucceeded(ctx, l1Reader, tx, err)
	if err != nil {
		return common.Address{}, fmt.Errorf("outbox deploy error: %w", err)
	}

	bridgeCreatorAddr, tx, bridgeCreator, err := rollupgen.DeployBridgeCreator(auth, client)
	err = andTxSucceeded(ctx, l1Reader, tx, err)
	if err != nil {
		return common.Address{}, fmt.Errorf("bridge creator deploy error: %w", err)
	}

	tx, err = bridgeCreator.UpdateTemplates(auth, bridgeTemplate, seqInboxTemplate, inboxTemplate, rollupEventBridgeTemplate, outboxTemplate)
	err = andTxSucceeded(ctx, l1Reader, tx, err)
	if err != nil {
		return common.Address{}, fmt.Errorf("bridge creator update templates error: %w", err)
	}

	return bridgeCreatorAddr, nil
}

func deployChallengeFactory(ctx context.Context, l1Reader *headerreader.HeaderReader, auth *bind.TransactOpts) (common.Address, common.Address, error) {
	client := l1Reader.Client()
	osp0, tx, _, err := ospgen.DeployOneStepProver0(auth, client)
	err = andTxSucceeded(ctx, l1Reader, tx, err)
	if err != nil {
		return common.Address{}, common.Address{}, fmt.Errorf("osp0 deploy error: %w", err)
	}

	ospMem, _, _, err := ospgen.DeployOneStepProverMemory(auth, client)
	err = andTxSucceeded(ctx, l1Reader, tx, err)
	if err != nil {
		return common.Address{}, common.Address{}, fmt.Errorf("ospMemory deploy error: %w", err)
	}

	ospMath, _, _, err := ospgen.DeployOneStepProverMath(auth, client)
	err = andTxSucceeded(ctx, l1Reader, tx, err)
	if err != nil {
		return common.Address{}, common.Address{}, fmt.Errorf("ospMath deploy error: %w", err)
	}

	ospHostIo, _, _, err := ospgen.DeployOneStepProverHostIo(auth, client)
	err = andTxSucceeded(ctx, l1Reader, tx, err)
	if err != nil {
		return common.Address{}, common.Address{}, fmt.Errorf("ospHostIo deploy error: %w", err)
	}

	ospEntryAddr, tx, _, err := ospgen.DeployOneStepProofEntry(auth, client, osp0, ospMem, ospMath, ospHostIo)
	err = andTxSucceeded(ctx, l1Reader, tx, err)
	if err != nil {
		return common.Address{}, common.Address{}, fmt.Errorf("ospEntry deploy error: %w", err)
	}

	challengeManagerAddr, tx, _, err := challengegen.DeployChallengeManager(auth, client)
	err = andTxSucceeded(ctx, l1Reader, tx, err)
	if err != nil {
		return common.Address{}, common.Address{}, fmt.Errorf("ospEntry deploy error: %w", err)
	}

	return ospEntryAddr, challengeManagerAddr, nil
}

func deployRollupCreator(ctx context.Context, l1Reader *headerreader.HeaderReader, auth *bind.TransactOpts) (*rollupgen.RollupCreator, common.Address, common.Address, common.Address, error) {
	bridgeCreator, err := deployBridgeCreator(ctx, l1Reader, auth)
	if err != nil {
		return nil, common.Address{}, common.Address{}, common.Address{}, err
	}

	ospEntryAddr, challengeManagerAddr, err := deployChallengeFactory(ctx, l1Reader, auth)
	if err != nil {
		return nil, common.Address{}, common.Address{}, common.Address{}, err
	}

	rollupAdminLogic, tx, _, err := rollupgen.DeployRollupAdminLogic(auth, l1Reader.Client())
	err = andTxSucceeded(ctx, l1Reader, tx, err)
	if err != nil {
		return nil, common.Address{}, common.Address{}, common.Address{}, fmt.Errorf("rollup admin logic deploy error: %w", err)
	}

	rollupUserLogic, tx, _, err := rollupgen.DeployRollupUserLogic(auth, l1Reader.Client())
	err = andTxSucceeded(ctx, l1Reader, tx, err)
	if err != nil {
		return nil, common.Address{}, common.Address{}, common.Address{}, fmt.Errorf("rollup user logic deploy error: %w", err)
	}

	rollupCreatorAddress, tx, rollupCreator, err := rollupgen.DeployRollupCreator(auth, l1Reader.Client())
	err = andTxSucceeded(ctx, l1Reader, tx, err)
	if err != nil {
		return nil, common.Address{}, common.Address{}, common.Address{}, fmt.Errorf("rollup creator deploy error: %w", err)
	}

	validatorUtils, tx, _, err := rollupgen.DeployValidatorUtils(auth, l1Reader.Client())
	err = andTxSucceeded(ctx, l1Reader, tx, err)
	if err != nil {
		return nil, common.Address{}, common.Address{}, common.Address{}, fmt.Errorf("validator utils deploy error: %w", err)
	}

	validatorWalletCreator, tx, _, err := rollupgen.DeployValidatorWalletCreator(auth, l1Reader.Client())
	err = andTxSucceeded(ctx, l1Reader, tx, err)
	if err != nil {
		return nil, common.Address{}, common.Address{}, common.Address{}, fmt.Errorf("validator wallet creator deploy error: %w", err)
	}

	tx, err = rollupCreator.SetTemplates(
		auth,
		bridgeCreator,
		ospEntryAddr,
		challengeManagerAddr,
		rollupAdminLogic,
		rollupUserLogic,
		validatorUtils,
		validatorWalletCreator,
	)
	err = andTxSucceeded(ctx, l1Reader, tx, err)
	if err != nil {
		return nil, common.Address{}, common.Address{}, common.Address{}, fmt.Errorf("rollup set template error: %w", err)
	}

	return rollupCreator, rollupCreatorAddress, validatorUtils, validatorWalletCreator, nil
}

func GenerateRollupConfig(prod bool, wasmModuleRoot common.Hash, rollupOwner common.Address, chainConfig *params.ChainConfig, serializedChainConfig []byte, loserStakeEscrow common.Address) rollupgen.Config {
	var confirmPeriod uint64
	if prod {
		confirmPeriod = 45818
	} else {
		confirmPeriod = 20
	}
	return rollupgen.Config{
		ConfirmPeriodBlocks:      confirmPeriod,
		ExtraChallengeTimeBlocks: 200,
		StakeToken:               common.Address{},
		BaseStake:                big.NewInt(params.Ether),
		WasmModuleRoot:           wasmModuleRoot,
		Owner:                    rollupOwner,
		LoserStakeEscrow:         loserStakeEscrow,
		ChainId:                  chainConfig.ChainID,
		// TODO could the ChainConfig be just []byte?
		ChainConfig: string(serializedChainConfig),
		SequencerInboxMaxTimeVariation: rollupgen.ISequencerInboxMaxTimeVariation{
			DelayBlocks:   big.NewInt(60 * 60 * 24 / 15),
			FutureBlocks:  big.NewInt(12),
			DelaySeconds:  big.NewInt(60 * 60 * 24),
			FutureSeconds: big.NewInt(60 * 60),
		},
	}
}

func DeployOnL1(ctx context.Context, l1client arbutil.L1Interface, deployAuth *bind.TransactOpts, sequencer common.Address, authorizeValidators uint64, readerConfig headerreader.ConfigFetcher, config rollupgen.Config) (*chaininfo.RollupAddresses, error) {
	l1Reader, err := headerreader.New(ctx, l1client, readerConfig)
	if err != nil {
		return nil, err
	}
	l1Reader.Start(ctx)
	defer l1Reader.StopAndWait()

	if config.WasmModuleRoot == (common.Hash{}) {
		return nil, errors.New("no machine specified")
	}

	rollupCreator, _, validatorUtils, validatorWalletCreator, err := deployRollupCreator(ctx, l1Reader, deployAuth)
	if err != nil {
		return nil, fmt.Errorf("error deploying rollup creator: %w", err)
	}

	tx, err := rollupCreator.CreateRollup(
		deployAuth,
		config,
	)
	if err != nil {
		return nil, fmt.Errorf("error submitting create rollup tx: %w", err)
	}
	receipt, err := l1Reader.WaitForTxApproval(ctx, tx)
	if err != nil {
		return nil, fmt.Errorf("error executing create rollup tx: %w", err)
	}
	info, err := rollupCreator.ParseRollupCreated(*receipt.Logs[len(receipt.Logs)-1])
	if err != nil {
		return nil, fmt.Errorf("error parsing rollup created log: %w", err)
	}

	sequencerInbox, err := bridgegen.NewSequencerInbox(info.SequencerInbox, l1client)
	if err != nil {
		return nil, fmt.Errorf("error getting sequencer inbox: %w", err)
	}

	// if a zero sequencer address is specified, don't authorize any sequencers
	if sequencer != (common.Address{}) {
		tx, err = sequencerInbox.SetIsBatchPoster(deployAuth, sequencer, true)
		err = andTxSucceeded(ctx, l1Reader, tx, err)
		if err != nil {
			return nil, fmt.Errorf("error setting is batch poster: %w", err)
		}
	}

	var allowValidators []bool
	var validatorAddrs []common.Address
	for i := uint64(1); i <= authorizeValidators; i++ {
		validatorAddrs = append(validatorAddrs, crypto.CreateAddress(validatorWalletCreator, i))
		allowValidators = append(allowValidators, true)
	}
	if len(validatorAddrs) > 0 {
		rollup, err := rollupgen.NewRollupAdminLogic(info.RollupAddress, l1client)
		if err != nil {
			return nil, fmt.Errorf("error getting rollup admin: %w", err)
		}
		tx, err = rollup.SetValidator(deployAuth, validatorAddrs, allowValidators)
		err = andTxSucceeded(ctx, l1Reader, tx, err)
		if err != nil {
			return nil, fmt.Errorf("error setting validator: %w", err)
		}
	}

	return &chaininfo.RollupAddresses{
		Bridge:                 info.Bridge,
		Inbox:                  info.InboxAddress,
		SequencerInbox:         info.SequencerInbox,
		DeployedAt:             receipt.BlockNumber.Uint64(),
		Rollup:                 info.RollupAddress,
		ValidatorUtils:         validatorUtils,
		ValidatorWalletCreator: validatorWalletCreator,
	}, nil
}

type Config struct {
	Sequencer           bool                        `koanf:"sequencer"`
	L1Reader            headerreader.Config         `koanf:"parent-chain-reader" reload:"hot"`
	InboxReader         InboxReaderConfig           `koanf:"inbox-reader" reload:"hot"`
	DelayedSequencer    DelayedSequencerConfig      `koanf:"delayed-sequencer" reload:"hot"`
	BatchPoster         BatchPosterConfig           `koanf:"batch-poster" reload:"hot"`
	MessagePruner       MessagePrunerConfig         `koanf:"message-pruner" reload:"hot"`
	BlockValidator      staker.BlockValidatorConfig `koanf:"block-validator" reload:"hot"`
	Feed                broadcastclient.FeedConfig  `koanf:"feed" reload:"hot"`
	Staker              staker.L1ValidatorConfig    `koanf:"staker"`
	SeqCoordinator      SeqCoordinatorConfig        `koanf:"seq-coordinator"`
	DataAvailability    das.DataAvailabilityConfig  `koanf:"data-availability"`
	SyncMonitor         SyncMonitorConfig           `koanf:"sync-monitor"`
	Dangerous           DangerousConfig             `koanf:"dangerous"`
	TransactionStreamer TransactionStreamerConfig   `koanf:"transaction-streamer" reload:"hot"`
	Maintenance         MaintenanceConfig           `koanf:"maintenance" reload:"hot"`
}

func (c *Config) Validate() error {
	if c.L1Reader.Enable && c.Sequencer && !c.DelayedSequencer.Enable {
		log.Warn("delayed sequencer is not enabled, despite sequencer and l1 reader being enabled")
	}
	if c.DelayedSequencer.Enable && !c.Sequencer {
		return errors.New("cannot enable delayed sequencer without enabling sequencer")
	}
	if err := c.BlockValidator.Validate(); err != nil {
		return err
	}
	if err := c.Maintenance.Validate(); err != nil {
		return err
	}
	if err := c.InboxReader.Validate(); err != nil {
		return err
	}
	if err := c.BatchPoster.Validate(); err != nil {
		return err
	}
	if err := c.Feed.Validate(); err != nil {
		return err
	}
	if err := c.Staker.Validate(); err != nil {
		return err
	}
	return nil
}

func (c *Config) ValidatorRequired() bool {
	if c.BlockValidator.Enable {
		return true
	}
	if c.Staker.Enable {
		return c.Staker.ValidatorRequired()
	}
	return false
}

func ConfigAddOptions(prefix string, f *flag.FlagSet, feedInputEnable bool, feedOutputEnable bool) {
	f.Bool(prefix+".sequencer", ConfigDefault.Sequencer, "enable sequencer")
	headerreader.AddOptions(prefix+".parent-chain-reader", f)
	InboxReaderConfigAddOptions(prefix+".inbox-reader", f)
	DelayedSequencerConfigAddOptions(prefix+".delayed-sequencer", f)
	BatchPosterConfigAddOptions(prefix+".batch-poster", f)
	MessagePrunerConfigAddOptions(prefix+".message-pruner", f)
	staker.BlockValidatorConfigAddOptions(prefix+".block-validator", f)
	broadcastclient.FeedConfigAddOptions(prefix+".feed", f, feedInputEnable, feedOutputEnable)
	staker.L1ValidatorConfigAddOptions(prefix+".staker", f)
	SeqCoordinatorConfigAddOptions(prefix+".seq-coordinator", f)
	das.DataAvailabilityConfigAddNodeOptions(prefix+".data-availability", f)
	SyncMonitorConfigAddOptions(prefix+".sync-monitor", f)
	DangerousConfigAddOptions(prefix+".dangerous", f)
	TransactionStreamerConfigAddOptions(prefix+".transaction-streamer", f)
	MaintenanceConfigAddOptions(prefix+".maintenance", f)
}

var ConfigDefault = Config{
	L1Reader:            headerreader.DefaultConfig,
	InboxReader:         DefaultInboxReaderConfig,
	DelayedSequencer:    DefaultDelayedSequencerConfig,
	BatchPoster:         DefaultBatchPosterConfig,
	MessagePruner:       DefaultMessagePrunerConfig,
	BlockValidator:      staker.DefaultBlockValidatorConfig,
	Feed:                broadcastclient.FeedConfigDefault,
	Staker:              staker.DefaultL1ValidatorConfig,
	SeqCoordinator:      DefaultSeqCoordinatorConfig,
	DataAvailability:    das.DefaultDataAvailabilityConfig,
	SyncMonitor:         DefaultSyncMonitorConfig,
	Dangerous:           DefaultDangerousConfig,
	TransactionStreamer: DefaultTransactionStreamerConfig,
}

func ConfigDefaultL1Test() *Config {
	config := ConfigDefaultL1NonSequencerTest()
	config.DelayedSequencer = TestDelayedSequencerConfig
	config.BatchPoster = TestBatchPosterConfig
	config.SeqCoordinator = TestSeqCoordinatorConfig
	config.Sequencer = true
	config.Dangerous.NoCoordinator = true

	return config
}

func ConfigDefaultL1NonSequencerTest() *Config {
	config := ConfigDefault
	config.L1Reader = headerreader.TestConfig
	config.InboxReader = TestInboxReaderConfig
	config.DelayedSequencer.Enable = false
	config.BatchPoster.Enable = false
	config.SeqCoordinator.Enable = false
	config.BlockValidator = staker.TestBlockValidatorConfig
	config.Staker.Enable = false
	config.BlockValidator.ValidationServer.URL = ""

	return &config
}

func ConfigDefaultL2Test() *Config {
	config := ConfigDefault
	config.L1Reader.Enable = false
	config.SeqCoordinator = TestSeqCoordinatorConfig
	config.Feed.Input.Verifier.Dangerous.AcceptMissing = true
	config.Feed.Output.Signed = false
	config.SeqCoordinator.Signing.ECDSA.AcceptSequencer = false
	config.SeqCoordinator.Signing.ECDSA.Dangerous.AcceptMissing = true
	config.Staker.Enable = false
	config.BlockValidator.ValidationServer.URL = ""
	config.TransactionStreamer = DefaultTransactionStreamerConfig

	return &config
}

type DangerousConfig struct {
<<<<<<< HEAD
	NoL1Listener  bool `koanf:"no-l1-listener"`
	NoCoordinator bool `koanf:"no-seq-coordinator"`
}

var DefaultDangerousConfig = DangerousConfig{
	NoL1Listener:  false,
	NoCoordinator: false,
=======
	NoL1Listener bool `koanf:"no-l1-listener"`
}

var DefaultDangerousConfig = DangerousConfig{
	NoL1Listener: false,
>>>>>>> ce29aaef
}

func DangerousConfigAddOptions(prefix string, f *flag.FlagSet) {
	f.Bool(prefix+".no-l1-listener", DefaultDangerousConfig.NoL1Listener, "DANGEROUS! disables listening to L1. To be used in test nodes only")
<<<<<<< HEAD
	f.Bool(prefix+".no-seq-coordinator", DefaultDangerousConfig.NoCoordinator, "DANGEROUS! allows sequencing without sequencer-coordinator")
=======
>>>>>>> ce29aaef
}

type Node struct {
	ArbDB                   ethdb.Database
	Stack                   *node.Node
	Execution               execution.FullExecutionClient
	L1Reader                *headerreader.HeaderReader
	TxStreamer              *TransactionStreamer
	DeployInfo              *chaininfo.RollupAddresses
	InboxReader             *InboxReader
	InboxTracker            *InboxTracker
	DelayedSequencer        *DelayedSequencer
	BatchPoster             *BatchPoster
	MessagePruner           *MessagePruner
	BlockValidator          *staker.BlockValidator
	StatelessBlockValidator *staker.StatelessBlockValidator
	Staker                  *staker.Staker
	BroadcastServer         *broadcaster.Broadcaster
	BroadcastClients        *broadcastclients.BroadcastClients
	SeqCoordinator          *SeqCoordinator
	MaintenanceRunner       *MaintenanceRunner
	DASLifecycleManager     *das.LifecycleManager
	ClassicOutboxRetriever  *ClassicOutboxRetriever
	SyncMonitor             *SyncMonitor
	configFetcher           ConfigFetcher
	ctx                     context.Context
}

type ConfigFetcher interface {
	Get() *Config
	Start(context.Context)
	StopAndWait()
	Started() bool
}

func checkArbDbSchemaVersion(arbDb ethdb.Database) error {
	var version uint64
	hasVersion, err := arbDb.Has(dbSchemaVersion)
	if err != nil {
		return err
	}
	if hasVersion {
		versionBytes, err := arbDb.Get(dbSchemaVersion)
		if err != nil {
			return err
		}
		version = binary.BigEndian.Uint64(versionBytes)
	}
	for version != currentDbSchemaVersion {
		batch := arbDb.NewBatch()
		switch version {
		case 0:
			// No database updates are necessary for database format version 0->1.
			// This version adds a new format for delayed messages in the inbox tracker,
			// but it can still read the old format for old messages.
		default:
			return fmt.Errorf("unsupported database format version %v", version)
		}

		// Increment version and flush the batch
		version++
		versionBytes := make([]uint8, 8)
		binary.BigEndian.PutUint64(versionBytes, version)
		err = batch.Put(dbSchemaVersion, versionBytes)
		if err != nil {
			return err
		}
		err = batch.Write()
		if err != nil {
			return err
		}
	}
	return nil
}

func createNodeImpl(
	ctx context.Context,
	stack *node.Node,
	exec execution.FullExecutionClient,
	arbDb ethdb.Database,
	configFetcher ConfigFetcher,
	l2Config *params.ChainConfig,
	l1client arbutil.L1Interface,
	deployInfo *chaininfo.RollupAddresses,
	txOptsValidator *bind.TransactOpts,
	txOptsBatchPoster *bind.TransactOpts,
	dataSigner signature.DataSignerFunc,
	fatalErrChan chan error,
) (*Node, error) {
	config := configFetcher.Get()

	err := checkArbDbSchemaVersion(arbDb)
	if err != nil {
		return nil, err
	}

	l2ChainId := l2Config.ChainID.Uint64()

<<<<<<< HEAD
	//TODO:
	// var reorgingToBlock *types.Block
	// config.Dangerous.ReorgToBlock >= 0 {

=======
>>>>>>> ce29aaef
	syncMonitor := NewSyncMonitor(&config.SyncMonitor)
	var classicOutbox *ClassicOutboxRetriever
	classicMsgDb, err := stack.OpenDatabase("classic-msg", 0, 0, "", true)
	if err != nil {
		if l2Config.ArbitrumChainParams.GenesisBlockNum > 0 {
			log.Warn("Classic Msg Database not found", "err", err)
		}
		classicOutbox = nil
	} else {
		classicOutbox = NewClassicOutboxRetriever(classicMsgDb)
	}

	var l1Reader *headerreader.HeaderReader
	if config.L1Reader.Enable {
		l1Reader, err = headerreader.New(ctx, l1client, func() *headerreader.Config { return &configFetcher.Get().L1Reader })
		if err != nil {
			return nil, err
		}
	}

	var broadcastServer *broadcaster.Broadcaster
	if config.Feed.Output.Enable {
		var maybeDataSigner signature.DataSignerFunc
		if config.Feed.Output.Signed {
			if dataSigner == nil {
				return nil, errors.New("cannot sign outgoing feed")
			}
			maybeDataSigner = dataSigner
		}
		broadcastServer = broadcaster.NewBroadcaster(func() *wsbroadcastserver.BroadcasterConfig { return &configFetcher.Get().Feed.Output }, l2ChainId, fatalErrChan, maybeDataSigner)
	}

	transactionStreamerConfigFetcher := func() *TransactionStreamerConfig { return &configFetcher.Get().TransactionStreamer }
	txStreamer, err := NewTransactionStreamer(arbDb, l2Config, exec, broadcastServer, fatalErrChan, transactionStreamerConfigFetcher)
	if err != nil {
		return nil, err
	}
	var coordinator *SeqCoordinator
	var bpVerifier *contracts.BatchPosterVerifier
	if deployInfo != nil && l1client != nil {
		sequencerInboxAddr := deployInfo.SequencerInbox

		seqInboxCaller, err := bridgegen.NewSequencerInboxCaller(sequencerInboxAddr, l1client)
		if err != nil {
			return nil, err
		}
		bpVerifier = contracts.NewBatchPosterVerifier(seqInboxCaller)
	}

	if config.SeqCoordinator.Enable {
		coordinator, err = NewSeqCoordinator(dataSigner, bpVerifier, txStreamer, exec, syncMonitor, config.SeqCoordinator)
		if err != nil {
			return nil, err
		}
	} else if config.Sequencer && !config.Dangerous.NoCoordinator {
		return nil, errors.New("sequencer must be enabled with coordinator, unless dangerous.no-coordinator set")
	}
	dbs := []ethdb.Database{arbDb}
	maintenanceRunner, err := NewMaintenanceRunner(func() *MaintenanceConfig { return &configFetcher.Get().Maintenance }, coordinator, dbs, exec)
	if err != nil {
		return nil, err
	}

	var broadcastClients *broadcastclients.BroadcastClients
	if config.Feed.Input.Enable() {
		currentMessageCount, err := txStreamer.GetMessageCount()
		if err != nil {
			return nil, err
		}

		broadcastClients, err = broadcastclients.NewBroadcastClients(
			func() *broadcastclient.Config { return &configFetcher.Get().Feed.Input },
			l2ChainId,
			currentMessageCount,
			txStreamer,
			nil,
			fatalErrChan,
			bpVerifier,
		)
		if err != nil {
			return nil, err
		}
	}

	if !config.L1Reader.Enable {
		return &Node{
			arbDb,
			stack,
			exec,
			nil,
			txStreamer,
			nil,
			nil,
			nil,
			nil,
			nil,
			nil,
			nil,
			nil,
			nil,
			broadcastServer,
			broadcastClients,
			coordinator,
			maintenanceRunner,
			nil,
			classicOutbox,
			syncMonitor,
			configFetcher,
			ctx,
		}, nil
	}

	if deployInfo == nil {
		return nil, errors.New("deployinfo is nil")
	}
	delayedBridge, err := NewDelayedBridge(l1client, deployInfo.Bridge, deployInfo.DeployedAt)
	if err != nil {
		return nil, err
	}
	sequencerInbox, err := NewSequencerInbox(l1client, deployInfo.SequencerInbox, int64(deployInfo.DeployedAt))
	if err != nil {
		return nil, err
	}

	var daWriter das.DataAvailabilityServiceWriter
	var daReader das.DataAvailabilityServiceReader
	var dasLifecycleManager *das.LifecycleManager
	if config.DataAvailability.Enable {
		if config.BatchPoster.Enable {
			daWriter, daReader, dasLifecycleManager, err = das.CreateBatchPosterDAS(ctx, &config.DataAvailability, dataSigner, l1client, deployInfo.SequencerInbox)
			if err != nil {
				return nil, err
			}
		} else {
			daReader, dasLifecycleManager, err = das.CreateDAReaderForNode(ctx, &config.DataAvailability, l1Reader, &deployInfo.SequencerInbox)
			if err != nil {
				return nil, err
			}
		}

		daReader = das.NewReaderTimeoutWrapper(daReader, config.DataAvailability.RequestTimeout)

		if config.DataAvailability.PanicOnError {
			if daWriter != nil {
				daWriter = das.NewWriterPanicWrapper(daWriter)
			}
			daReader = das.NewReaderPanicWrapper(daReader)
		}
	} else if l2Config.ArbitrumChainParams.DataAvailabilityCommittee {
		return nil, errors.New("a data availability service is required for this chain, but it was not configured")
	}

	inboxTracker, err := NewInboxTracker(arbDb, txStreamer, daReader)
	if err != nil {
		return nil, err
	}
	inboxReader, err := NewInboxReader(inboxTracker, l1client, l1Reader, new(big.Int).SetUint64(deployInfo.DeployedAt), delayedBridge, sequencerInbox, func() *InboxReaderConfig { return &configFetcher.Get().InboxReader })
	if err != nil {
		return nil, err
	}
	txStreamer.SetInboxReaders(inboxReader, delayedBridge)

	var statelessBlockValidator *staker.StatelessBlockValidator
	if config.BlockValidator.ValidationServer.URL != "" {
		statelessBlockValidator, err = staker.NewStatelessBlockValidator(
			inboxReader,
			inboxTracker,
			txStreamer,
			exec,
			rawdb.NewTable(arbDb, BlockValidatorPrefix),
			daReader,
			func() *staker.BlockValidatorConfig { return &configFetcher.Get().BlockValidator },
			stack,
		)
	} else {
		err = errors.New("no validator url specified")
	}
	if err != nil {
		if config.ValidatorRequired() || config.Staker.Enable {
			return nil, fmt.Errorf("%w: failed to init block validator", err)
		}
		log.Warn("validation not supported", "err", err)
		statelessBlockValidator = nil
	}

	var blockValidator *staker.BlockValidator
	if config.ValidatorRequired() {
		blockValidator, err = staker.NewBlockValidator(
			statelessBlockValidator,
			inboxTracker,
			txStreamer,
			func() *staker.BlockValidatorConfig { return &configFetcher.Get().BlockValidator },
			fatalErrChan,
		)
		if err != nil {
			return nil, err
		}
	}

	var stakerObj *staker.Staker
	if config.Staker.Enable {
		var wallet staker.ValidatorWalletInterface
		if config.Staker.UseSmartContractWallet || txOptsValidator == nil {
			var existingWalletAddress *common.Address
			if len(config.Staker.ContractWalletAddress) > 0 {
				if !common.IsHexAddress(config.Staker.ContractWalletAddress) {
					log.Error("invalid validator smart contract wallet", "addr", config.Staker.ContractWalletAddress)
					return nil, errors.New("invalid validator smart contract wallet address")
				}
				tmpAddress := common.HexToAddress(config.Staker.ContractWalletAddress)
				existingWalletAddress = &tmpAddress
			}
			wallet, err = staker.NewContractValidatorWallet(existingWalletAddress, deployInfo.ValidatorWalletCreator, deployInfo.Rollup, l1Reader, txOptsValidator, int64(deployInfo.DeployedAt), func(common.Address) {})
			if err != nil {
				return nil, err
			}
		} else {
			if len(config.Staker.ContractWalletAddress) > 0 {
				return nil, errors.New("validator contract wallet specified but flag to use a smart contract wallet was not specified")
			}
			wallet, err = staker.NewEoaValidatorWallet(deployInfo.Rollup, l1client, txOptsValidator)
			if err != nil {
				return nil, err
			}
		}

		stakerObj, err = staker.NewStaker(l1Reader, wallet, bind.CallOpts{}, config.Staker, blockValidator, statelessBlockValidator, deployInfo.ValidatorUtils)
		if err != nil {
			return nil, err
		}
		if stakerObj.Strategy() != staker.WatchtowerStrategy {
			err := wallet.Initialize(ctx)
			if err != nil {
				return nil, err
			}
		}
		var txValidatorSenderPtr *common.Address
		if txOptsValidator != nil {
			txValidatorSenderPtr = &txOptsValidator.From
		}
		whitelisted, err := stakerObj.IsWhitelisted(ctx)
		if err != nil {
			return nil, err
		}
		log.Info("running as validator", "txSender", txValidatorSenderPtr, "actingAsWallet", wallet.Address(), "whitelisted", whitelisted, "strategy", config.Staker.Strategy)
	}

	var batchPoster *BatchPoster
	var delayedSequencer *DelayedSequencer
	if config.BatchPoster.Enable {
		if txOptsBatchPoster == nil {
			return nil, errors.New("batchposter, but no TxOpts")
		}
		batchPoster, err = NewBatchPoster(l1Reader, inboxTracker, txStreamer, syncMonitor, func() *BatchPosterConfig { return &configFetcher.Get().BatchPoster }, deployInfo, txOptsBatchPoster, daWriter)
		if err != nil {
			return nil, err
		}
	}
	var messagePruner *MessagePruner
	if config.MessagePruner.Enable && stakerObj != nil {
		messagePruner = NewMessagePruner(txStreamer, inboxTracker, stakerObj, func() *MessagePrunerConfig { return &configFetcher.Get().MessagePruner })
	}
	// always create DelayedSequencer, it won't do anything if it is disabled
	delayedSequencer, err = NewDelayedSequencer(l1Reader, inboxReader, exec, coordinator, func() *DelayedSequencerConfig { return &configFetcher.Get().DelayedSequencer })
	if err != nil {
		return nil, err
	}

	return &Node{
		arbDb,
		stack,
		exec,
		l1Reader,
		txStreamer,
		deployInfo,
		inboxReader,
		inboxTracker,
		delayedSequencer,
		batchPoster,
		messagePruner,
		blockValidator,
		statelessBlockValidator,
		stakerObj,
		broadcastServer,
		broadcastClients,
		coordinator,
		maintenanceRunner,
		dasLifecycleManager,
		classicOutbox,
		syncMonitor,
		configFetcher,
		ctx,
	}, nil
}

func (n *Node) OnConfigReload(_ *Config, _ *Config) error {
	// TODO
	return nil
}

func CreateNode(
	ctx context.Context,
	stack *node.Node,
	exec execution.FullExecutionClient,
	arbDb ethdb.Database,
	configFetcher ConfigFetcher,
	l2Config *params.ChainConfig,
	l1client arbutil.L1Interface,
	deployInfo *chaininfo.RollupAddresses,
	txOptsValidator *bind.TransactOpts,
	txOptsBatchPoster *bind.TransactOpts,
	dataSigner signature.DataSignerFunc,
	fatalErrChan chan error,
) (*Node, error) {
	currentNode, err := createNodeImpl(ctx, stack, exec, arbDb, configFetcher, l2Config, l1client, deployInfo, txOptsValidator, txOptsBatchPoster, dataSigner, fatalErrChan)
	if err != nil {
		return nil, err
	}
	var apis []rpc.API
	if currentNode.BlockValidator != nil {
		apis = append(apis, rpc.API{
			Namespace: "arb",
			Version:   "1.0",
			Service:   &BlockValidatorAPI{val: currentNode.BlockValidator},
			Public:    false,
		})
	}
	if currentNode.StatelessBlockValidator != nil {
		apis = append(apis, rpc.API{
			Namespace: "arbvalidator",
			Version:   "1.0",
			Service: &BlockValidatorDebugAPI{
				val: currentNode.StatelessBlockValidator,
			},
			Public: false,
		})
	}

	stack.RegisterAPIs(apis)

	return currentNode, nil
}

func (n *Node) Start(ctx context.Context) error {
	// config is the static config at start, not a dynamic config
	config := n.configFetcher.Get()
	execClient, ok := n.Execution.(*gethexec.ExecutionNode)
	if !ok {
		execClient = nil
	}
	if execClient != nil {
		err := execClient.Initialize(ctx, n, n.SyncMonitor)
		if err != nil {
			return fmt.Errorf("error initializing exec client: %w", err)
		}
	}
	n.SyncMonitor.Initialize(n.InboxReader, n.TxStreamer, n.SeqCoordinator, n.Execution)
	err := n.Stack.Start()
	if err != nil {
		return fmt.Errorf("error starting geth stack: %w", err)
	}
	if execClient != nil {
		err := execClient.Start(ctx)
		if err != nil {
			return fmt.Errorf("error starting exec client: %w", err)
		}
	}
	if n.InboxTracker != nil {
		err = n.InboxTracker.Initialize()
		if err != nil {
			return fmt.Errorf("error initializing inbox tracker: %w", err)
		}
	}
	if n.BroadcastServer != nil {
		err = n.BroadcastServer.Initialize()
		if err != nil {
			return fmt.Errorf("error initializing feed broadcast server: %w", err)
		}
	}
	if n.InboxTracker != nil && n.BroadcastServer != nil && config.Sequencer && !config.SeqCoordinator.Enable {
		// Normally, the sequencer would populate the feed backlog when it acquires the lockout.
		// However, if the sequencer coordinator is not enabled, we must populate the backlog on startup.
		err = n.InboxTracker.PopulateFeedBacklog(n.BroadcastServer)
		if err != nil {
			return fmt.Errorf("error populating feed backlog on startup: %w", err)
		}
	}
	err = n.TxStreamer.Start(ctx)
	if err != nil {
		return fmt.Errorf("error starting transaction streamer: %w", err)
	}
	if n.InboxReader != nil {
		err = n.InboxReader.Start(ctx)
		if err != nil {
			return fmt.Errorf("error starting inbox reader: %w", err)
		}
	}
	if err != nil {
		return fmt.Errorf("error starting transaction puiblisher: %w", err)
	}
	if n.SeqCoordinator != nil {
		n.SeqCoordinator.Start(ctx)
	}
	if n.MaintenanceRunner != nil {
		n.MaintenanceRunner.Start(ctx)
	}
	if n.DelayedSequencer != nil {
		n.DelayedSequencer.Start(ctx)
	}
	if n.BatchPoster != nil {
		n.BatchPoster.Start(ctx)
	}
	if n.MessagePruner != nil {
		n.MessagePruner.Start(ctx)
	}
	if n.Staker != nil {
		err = n.Staker.Initialize(ctx)
		if err != nil {
			return fmt.Errorf("error initializing staker: %w", err)
		}
	}
	if n.StatelessBlockValidator != nil {
		err = n.StatelessBlockValidator.Start(ctx)
		if err != nil {
			if n.configFetcher.Get().ValidatorRequired() {
				return fmt.Errorf("error initializing stateless block validator: %w", err)
			}
			log.Info("validation not set up", "err", err)
			n.StatelessBlockValidator = nil
			n.BlockValidator = nil
		}
	}
	if n.BlockValidator != nil {
		err = n.BlockValidator.Initialize(ctx)
		if err != nil {
			return fmt.Errorf("error initializing block validator: %w", err)
		}
		err = n.BlockValidator.Start(ctx)
		if err != nil {
			return fmt.Errorf("error starting block validator: %w", err)
		}
	}
	if n.Staker != nil {
		n.Staker.Start(ctx)
	}
	if n.L1Reader != nil {
		n.L1Reader.Start(ctx)
	}
	if n.BroadcastServer != nil {
		err = n.BroadcastServer.Start(ctx)
		if err != nil {
			return fmt.Errorf("error starting feed broadcast server: %w", err)
		}
	}
	if n.BroadcastClients != nil {
		go func() {
			if n.InboxReader != nil {
				select {
				case <-n.InboxReader.CaughtUp():
				case <-ctx.Done():
					return
				}
			}
			n.BroadcastClients.Start(ctx)
		}()
	}
	if n.configFetcher != nil {
		n.configFetcher.Start(ctx)
	}
	return nil
}

func (n *Node) StopAndWait() {
	execClient, ok := n.Execution.(*gethexec.ExecutionNode)
	if !ok {
		execClient = nil
	}
	if execClient != nil {
		execClient.StopAndWait()
	}
	if n.MaintenanceRunner != nil && n.MaintenanceRunner.Started() {
		n.MaintenanceRunner.StopAndWait()
	}
	if n.configFetcher != nil && n.configFetcher.Started() {
		n.configFetcher.StopAndWait()
	}
	if n.SeqCoordinator != nil && n.SeqCoordinator.Started() {
		// Releases the chosen sequencer lockout,
		// and stops the background thread but not the redis client.
		n.SeqCoordinator.PrepareForShutdown()
	}
	n.Stack.StopRPC() // does nothing if not running
	if n.DelayedSequencer != nil && n.DelayedSequencer.Started() {
		n.DelayedSequencer.StopAndWait()
	}
	if n.BatchPoster != nil && n.BatchPoster.Started() {
		n.BatchPoster.StopAndWait()
	}
	if n.MessagePruner != nil && n.MessagePruner.Started() {
		n.MessagePruner.StopAndWait()
	}
	if n.BroadcastServer != nil && n.BroadcastServer.Started() {
		n.BroadcastServer.StopAndWait()
	}
	if n.BroadcastClients != nil {
		n.BroadcastClients.StopAndWait()
	}
	if n.BlockValidator != nil && n.BlockValidator.Started() {
		n.BlockValidator.StopAndWait()
	}
	if n.Staker != nil {
		n.Staker.StopAndWait()
	}
	if n.StatelessBlockValidator != nil {
		n.StatelessBlockValidator.Stop()
	}
	if n.InboxReader != nil && n.InboxReader.Started() {
		n.InboxReader.StopAndWait()
	}
	if n.L1Reader != nil && n.L1Reader.Started() {
		n.L1Reader.StopAndWait()
	}
	if n.TxStreamer.Started() {
		n.TxStreamer.StopAndWait()
	}
	if n.SeqCoordinator != nil && n.SeqCoordinator.Started() {
		// Just stops the redis client (most other stuff was stopped earlier)
		n.SeqCoordinator.StopAndWait()
	}
	if n.DASLifecycleManager != nil {
		n.DASLifecycleManager.StopAndWaitUntil(2 * time.Second)
	}
	if err := n.Stack.Close(); err != nil {
		log.Error("error on stak close", "err", err)
	}
}<|MERGE_RESOLUTION|>--- conflicted
+++ resolved
@@ -435,7 +435,6 @@
 }
 
 type DangerousConfig struct {
-<<<<<<< HEAD
 	NoL1Listener  bool `koanf:"no-l1-listener"`
 	NoCoordinator bool `koanf:"no-seq-coordinator"`
 }
@@ -443,21 +442,11 @@
 var DefaultDangerousConfig = DangerousConfig{
 	NoL1Listener:  false,
 	NoCoordinator: false,
-=======
-	NoL1Listener bool `koanf:"no-l1-listener"`
-}
-
-var DefaultDangerousConfig = DangerousConfig{
-	NoL1Listener: false,
->>>>>>> ce29aaef
 }
 
 func DangerousConfigAddOptions(prefix string, f *flag.FlagSet) {
 	f.Bool(prefix+".no-l1-listener", DefaultDangerousConfig.NoL1Listener, "DANGEROUS! disables listening to L1. To be used in test nodes only")
-<<<<<<< HEAD
 	f.Bool(prefix+".no-seq-coordinator", DefaultDangerousConfig.NoCoordinator, "DANGEROUS! allows sequencing without sequencer-coordinator")
-=======
->>>>>>> ce29aaef
 }
 
 type Node struct {
@@ -556,13 +545,6 @@
 
 	l2ChainId := l2Config.ChainID.Uint64()
 
-<<<<<<< HEAD
-	//TODO:
-	// var reorgingToBlock *types.Block
-	// config.Dangerous.ReorgToBlock >= 0 {
-
-=======
->>>>>>> ce29aaef
 	syncMonitor := NewSyncMonitor(&config.SyncMonitor)
 	var classicOutbox *ClassicOutboxRetriever
 	classicMsgDb, err := stack.OpenDatabase("classic-msg", 0, 0, "", true)
