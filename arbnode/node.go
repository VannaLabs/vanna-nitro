--- conflicted
+++ resolved
@@ -704,12 +704,7 @@
 		return nil, err
 	}
 	var coordinator *SeqCoordinator
-<<<<<<< HEAD
-	var sequencer *Sequencer
 	var bpVerifier *contracts.AddressVerifier
-=======
-	var bpVerifier *contracts.BatchPosterVerifier
->>>>>>> c236be34
 	if deployInfo != nil && l1client != nil {
 		sequencerInboxAddr := deployInfo.SequencerInbox
 
