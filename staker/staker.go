// Copyright 2021-2022, Offchain Labs, Inc.
// For license information, see https://github.com/nitro/blob/master/LICENSE

package staker

import (
	"context"
	"errors"
	"fmt"
	"math/big"
	"runtime/debug"
	"strings"
	"time"

	"github.com/ethereum/go-ethereum/accounts/abi/bind"
	"github.com/ethereum/go-ethereum/common"
	"github.com/ethereum/go-ethereum/core/types"
	"github.com/ethereum/go-ethereum/log"
	"github.com/ethereum/go-ethereum/metrics"
	flag "github.com/spf13/pflag"

	"github.com/offchainlabs/nitro/cmd/genericconf"
	"github.com/offchainlabs/nitro/util/arbmath"
	"github.com/offchainlabs/nitro/util/stopwaiter"
)

var (
	stakerBalanceGauge              = metrics.NewRegisteredGaugeFloat64("arb/staker/balance", nil)
	stakerAmountStakedGauge         = metrics.NewRegisteredGauge("arb/staker/amount_staked", nil)
	stakerLatestStakedNodeGauge     = metrics.NewRegisteredGauge("arb/staker/staked_node", nil)
	stakerLastSuccessfulActionGauge = metrics.NewRegisteredGauge("arb/staker/action/last_success", nil)
	stakerActionSuccessCounter      = metrics.NewRegisteredCounter("arb/staker/action/success", nil)
	stakerActionFailureCounter      = metrics.NewRegisteredCounter("arb/staker/action/failure", nil)
	validatorGasRefunderBalance     = metrics.NewRegisteredGaugeFloat64("arb/validator/gasrefunder/balanceether", nil)
)

type StakerStrategy uint8

const (
	// Watchtower: don't do anything on L1, but log if there's a bad assertion
	WatchtowerStrategy StakerStrategy = iota
	// Defensive: stake if there's a bad assertion
	DefensiveStrategy
	// Stake latest: stay staked on the latest node, challenging bad assertions
	StakeLatestStrategy
	// Resolve nodes: stay staked on the latest node and resolve any unconfirmed nodes, challenging bad assertions
	ResolveNodesStrategy
	// Make nodes: continually create new nodes, challenging bad assertions
	MakeNodesStrategy
)

type L1PostingStrategy struct {
	HighGasThreshold   float64 `koanf:"high-gas-threshold"`
	HighGasDelayBlocks int64   `koanf:"high-gas-delay-blocks"`
}

var DefaultL1PostingStrategy = L1PostingStrategy{
	HighGasThreshold:   0,
	HighGasDelayBlocks: 0,
}

func L1PostingStrategyAddOptions(prefix string, f *flag.FlagSet) {
	f.Float64(prefix+".high-gas-threshold", DefaultL1PostingStrategy.HighGasThreshold, "high gas threshold")
	f.Int64(prefix+".high-gas-delay-blocks", DefaultL1PostingStrategy.HighGasDelayBlocks, "high gas delay blocks")
}

type L1ValidatorConfig struct {
	Enable                   bool                     `koanf:"enable"`
	Strategy                 string                   `koanf:"strategy"`
	StakerInterval           time.Duration            `koanf:"staker-interval"`
	MakeAssertionInterval    time.Duration            `koanf:"make-assertion-interval"`
	L1PostingStrategy        L1PostingStrategy        `koanf:"posting-strategy"`
	DisableChallenge         bool                     `koanf:"disable-challenge"`
	ConfirmationBlocks       int64                    `koanf:"confirmation-blocks"`
	UseSmartContractWallet   bool                     `koanf:"use-smart-contract-wallet"`
	OnlyCreateWalletContract bool                     `koanf:"only-create-wallet-contract"`
	StartFromStaked          bool                     `koanf:"start-validation-from-staked"`
	ContractWalletAddress    string                   `koanf:"contract-wallet-address"`
	GasRefunderAddress       string                   `koanf:"gas-refunder-address"`
	Dangerous                DangerousConfig          `koanf:"dangerous"`
	L1Wallet                 genericconf.WalletConfig `koanf:"parent-chain-wallet"`

	strategy    StakerStrategy
	gasRefunder common.Address
}

func (c *L1ValidatorConfig) ParseStrategy() (StakerStrategy, error) {
	switch strings.ToLower(c.Strategy) {
	case "watchtower":
		return WatchtowerStrategy, nil
	case "defensive":
		return DefensiveStrategy, nil
	case "stakelatest":
		return StakeLatestStrategy, nil
	case "resolvenodes":
		return ResolveNodesStrategy, nil
	case "makenodes":
		return MakeNodesStrategy, nil
	default:
		return WatchtowerStrategy, fmt.Errorf("unknown staker strategy \"%v\"", c.Strategy)
	}
}

func (c *L1ValidatorConfig) ValidatorRequired() bool {
	if !c.Enable {
		return false
	}
	if c.Dangerous.WithoutBlockValidator {
		return false
	}
	if c.strategy == WatchtowerStrategy {
		return false
	}
	return true
}

func (c *L1ValidatorConfig) Validate() error {
	strategy, err := c.ParseStrategy()
	if err != nil {
		return err
	}
	c.strategy = strategy
	if len(c.GasRefunderAddress) > 0 && !common.IsHexAddress(c.GasRefunderAddress) {
		return errors.New("invalid validator gas refunder address")
	}
	c.gasRefunder = common.HexToAddress(c.GasRefunderAddress)
	return nil
}

var DefaultL1ValidatorConfig = L1ValidatorConfig{
	Enable:                   true,
	Strategy:                 "Watchtower",
	StakerInterval:           time.Minute,
	MakeAssertionInterval:    time.Hour,
	L1PostingStrategy:        L1PostingStrategy{},
	DisableChallenge:         false,
	ConfirmationBlocks:       12,
	UseSmartContractWallet:   false,
	OnlyCreateWalletContract: false,
	StartFromStaked:          true,
	ContractWalletAddress:    "",
	GasRefunderAddress:       "",
	Dangerous:                DefaultDangerousConfig,
	L1Wallet:                 DefaultValidatorL1WalletConfig,
}

var DefaultValidatorL1WalletConfig = genericconf.WalletConfig{
	Pathname:      "validator-wallet",
	PasswordImpl:  genericconf.WalletConfigDefault.PasswordImpl,
	PrivateKey:    genericconf.WalletConfigDefault.PrivateKey,
	Account:       genericconf.WalletConfigDefault.Account,
	OnlyCreateKey: genericconf.WalletConfigDefault.OnlyCreateKey,
}

func L1ValidatorConfigAddOptions(prefix string, f *flag.FlagSet) {
	f.Bool(prefix+".enable", DefaultL1ValidatorConfig.Enable, "enable validator")
	f.String(prefix+".strategy", DefaultL1ValidatorConfig.Strategy, "L1 validator strategy, either watchtower, defensive, stakeLatest, or makeNodes")
	f.Duration(prefix+".staker-interval", DefaultL1ValidatorConfig.StakerInterval, "how often the L1 validator should check the status of the L1 rollup and maybe take action with its stake")
	f.Duration(prefix+".make-assertion-interval", DefaultL1ValidatorConfig.MakeAssertionInterval, "if configured with the makeNodes strategy, how often to create new assertions (bypassed in case of a dispute)")
	L1PostingStrategyAddOptions(prefix+".posting-strategy", f)
	f.Bool(prefix+".disable-challenge", DefaultL1ValidatorConfig.DisableChallenge, "disable validator challenge")
	f.Int64(prefix+".confirmation-blocks", DefaultL1ValidatorConfig.ConfirmationBlocks, "confirmation blocks")
	f.Bool(prefix+".use-smart-contract-wallet", DefaultL1ValidatorConfig.UseSmartContractWallet, "use a smart contract wallet instead of an EOA address")
	f.Bool(prefix+".only-create-wallet-contract", DefaultL1ValidatorConfig.OnlyCreateWalletContract, "only create smart wallet contract and exit")
	f.Bool(prefix+".start-validation-from-staked", DefaultL1ValidatorConfig.StartFromStaked, "assume staked nodes are valid")
	f.String(prefix+".contract-wallet-address", DefaultL1ValidatorConfig.ContractWalletAddress, "validator smart contract wallet public address")
	f.String(prefix+".gas-refunder-address", DefaultL1ValidatorConfig.GasRefunderAddress, "The gas refunder contract address (optional)")
	DangerousConfigAddOptions(prefix+".dangerous", f)
	genericconf.WalletConfigAddOptions(prefix+".parent-chain-wallet", f, DefaultL1ValidatorConfig.L1Wallet.Pathname)
}

type DangerousConfig struct {
	WithoutBlockValidator bool `koanf:"without-block-validator"`
}

var DefaultDangerousConfig = DangerousConfig{
	WithoutBlockValidator: false,
}

func DangerousConfigAddOptions(prefix string, f *flag.FlagSet) {
	f.Bool(prefix+".without-block-validator", DefaultL1ValidatorConfig.Dangerous.WithoutBlockValidator, "DANGEROUS! allows running an L1 validator without a block validator")
}

type nodeAndHash struct {
	id   uint64
	hash common.Hash
}

type Staker struct {
	*L1Validator
	stopwaiter.StopWaiter
	l1Reader                L1ReaderInterface
	activeChallenge         *ChallengeManager
	baseCallOpts            bind.CallOpts
	config                  L1ValidatorConfig
	highGasBlocksBuffer     *big.Int
	lastActCalledBlock      *big.Int
	inactiveLastCheckedNode *nodeAndHash
	bringActiveUntilNode    uint64
	inboxReader             InboxReaderInterface
	statelessBlockValidator *StatelessBlockValidator
}

func NewStaker(
	l1Reader L1ReaderInterface,
	wallet ValidatorWalletInterface,
	callOpts bind.CallOpts,
	config L1ValidatorConfig,
	blockValidator *BlockValidator,
	statelessBlockValidator *StatelessBlockValidator,
	validatorUtilsAddress common.Address,
) (*Staker, error) {

	if err := config.Validate(); err != nil {
		return nil, err
	}
	client := l1Reader.Client()
	val, err := NewL1Validator(client, wallet, validatorUtilsAddress, callOpts,
		statelessBlockValidator.daService, statelessBlockValidator.inboxTracker, statelessBlockValidator.streamer, blockValidator)
	if err != nil {
		return nil, err
	}
	stakerLastSuccessfulActionGauge.Update(time.Now().Unix())
	return &Staker{
		L1Validator:             val,
		l1Reader:                l1Reader,
		baseCallOpts:            callOpts,
		config:                  config,
		highGasBlocksBuffer:     big.NewInt(config.L1PostingStrategy.HighGasDelayBlocks),
		lastActCalledBlock:      nil,
		inboxReader:             statelessBlockValidator.inboxReader,
		statelessBlockValidator: statelessBlockValidator,
	}, nil
}

func (s *Staker) Initialize(ctx context.Context) error {
	err := s.L1Validator.Initialize(ctx)
	if err != nil {
		return err
	}
	walletAddressOrZero := s.wallet.AddressOrZero()
	if walletAddressOrZero != (common.Address{}) {
		s.updateStakerBalanceMetric(ctx)
	}
	if s.blockValidator != nil && s.config.StartFromStaked {
		latestStaked, _, err := s.validatorUtils.LatestStaked(&s.baseCallOpts, s.rollupAddress, walletAddressOrZero)
		if err != nil {
			return err
		}
		stakerLatestStakedNodeGauge.Update(int64(latestStaked))
		if latestStaked == 0 {
			return nil
		}

		stakedInfo, err := s.rollup.LookupNode(ctx, latestStaked)
		if err != nil {
			return err
		}

		return s.blockValidator.AssumeValid(stakedInfo.AfterState().GlobalState)
	}

	return nil
}

func (s *Staker) Start(ctxIn context.Context) {
	s.StopWaiter.Start(ctxIn, s)
	backoff := time.Second
	s.CallIteratively(func(ctx context.Context) (returningWait time.Duration) {
		defer func() {
			panicErr := recover()
			if panicErr != nil {
				log.Error("staker Act call panicked", "panic", panicErr, "backtrace", string(debug.Stack()))
				s.builder.ClearTransactions()
				returningWait = time.Minute
			}
		}()
		var err error
		if common.HexToAddress(s.config.GasRefunderAddress) != (common.Address{}) {
			gasRefunderBalance, err := s.client.BalanceAt(ctx, common.HexToAddress(s.config.GasRefunderAddress), nil)
			if err != nil {
				log.Warn("error fetching validator gas refunder balance", "err", err)
			} else {
				validatorGasRefunderBalance.Update(arbmath.BalancePerEther(gasRefunderBalance))
			}
		}
		err = s.updateBlockValidatorModuleRoot(ctx)
		if err != nil {
			log.Warn("error updating latest wasm module root", "err", err)
		}
		arbTx, err := s.Act(ctx)
		if err == nil && arbTx != nil {
<<<<<<< HEAD
			_, err = s.l1Reader.WaitForTxApproval(arbTx).Await(ctx)
			err = errors.Wrap(err, "error waiting for tx receipt")
=======
			_, err = s.l1Reader.WaitForTxApproval(ctx, arbTx)
>>>>>>> 4482c20e
			if err == nil {
				log.Info("successfully executed staker transaction", "hash", arbTx.Hash())
			} else {
				err = fmt.Errorf("error waiting for tx receipt: %w", err)
			}
		}
		if err == nil {
			backoff = time.Second
			stakerLastSuccessfulActionGauge.Update(time.Now().Unix())
			stakerActionSuccessCounter.Inc(1)
			if arbTx != nil && !s.wallet.CanBatchTxs() {
				// Try to create another tx
				return 0
			}
			return s.config.StakerInterval
		}
		stakerActionFailureCounter.Inc(1)
		backoff *= 2
		if backoff > time.Minute {
			backoff = time.Minute
			log.Error("error acting as staker", "err", err)
		} else {
			log.Warn("error acting as staker", "err", err)
		}
		return backoff
	})
}

func (s *Staker) IsWhitelisted(ctx context.Context) (bool, error) {
	callOpts := s.getCallOpts(ctx)
	whitelistDisabled, err := s.rollup.ValidatorWhitelistDisabled(callOpts)
	if err != nil {
		return false, err
	}
	if whitelistDisabled {
		return true, nil
	}
	addr := s.wallet.Address()
	if addr != nil {
		return s.rollup.IsValidator(callOpts, *addr)
	}
	return false, nil
}

func (s *Staker) shouldAct(ctx context.Context) bool {
	var gasPriceHigh = false
	var gasPriceFloat float64
	gasPrice, err := s.client.SuggestGasPrice(ctx)
	if err != nil {
		log.Warn("error getting gas price", "err", err)
	} else {
		gasPriceFloat = float64(gasPrice.Int64()) / 1e9
		if gasPriceFloat >= s.config.L1PostingStrategy.HighGasThreshold {
			gasPriceHigh = true
		}
	}
	latestBlockInfo, err := s.client.HeaderByNumber(ctx, nil)
	if err != nil {
		log.Warn("error getting latest block", "err", err)
		return true
	}
	latestBlockNum := latestBlockInfo.Number
	if s.lastActCalledBlock == nil {
		s.lastActCalledBlock = latestBlockNum
	}
	blocksSinceActCalled := new(big.Int).Sub(latestBlockNum, s.lastActCalledBlock)
	s.lastActCalledBlock = latestBlockNum
	if gasPriceHigh {
		// We're eating into the high gas buffer to delay our tx
		s.highGasBlocksBuffer.Sub(s.highGasBlocksBuffer, blocksSinceActCalled)
	} else {
		// We'll try to make a tx if necessary, so we can add to the buffer for future high gas
		s.highGasBlocksBuffer.Add(s.highGasBlocksBuffer, blocksSinceActCalled)
	}
	// Clamp `s.highGasBlocksBuffer` to between 0 and HighGasDelayBlocks
	if s.highGasBlocksBuffer.Sign() < 0 {
		s.highGasBlocksBuffer.SetInt64(0)
	} else if s.highGasBlocksBuffer.Cmp(big.NewInt(s.config.L1PostingStrategy.HighGasDelayBlocks)) > 0 {
		s.highGasBlocksBuffer.SetInt64(s.config.L1PostingStrategy.HighGasDelayBlocks)
	}
	if gasPriceHigh && s.highGasBlocksBuffer.Sign() > 0 {
		log.Warn(
			"not acting yet as gas price is high",
			"gasPrice", gasPriceFloat,
			"highGasPriceConfig", s.config.L1PostingStrategy.HighGasThreshold,
			"highGasBuffer", s.highGasBlocksBuffer,
		)
		return false
	}
	return true
}

func (s *Staker) Act(ctx context.Context) (*types.Transaction, error) {
	if s.config.strategy != WatchtowerStrategy {
		whitelisted, err := s.IsWhitelisted(ctx)
		if err != nil {
			return nil, fmt.Errorf("error checking if whitelisted: %w", err)
		}
		if !whitelisted {
			log.Warn("validator address isn't whitelisted", "address", s.wallet.Address(), "txSender", s.wallet.TxSenderAddress())
		}
	}
	if !s.shouldAct(ctx) {
		// The fact that we're delaying acting is already logged in `shouldAct`
		return nil, nil
	}
	callOpts := s.getCallOpts(ctx)
	s.builder.ClearTransactions()
	var rawInfo *StakerInfo
	walletAddressOrZero := s.wallet.AddressOrZero()
	if walletAddressOrZero != (common.Address{}) {
		var err error
		rawInfo, err = s.rollup.StakerInfo(ctx, walletAddressOrZero)
		if err != nil {
			return nil, fmt.Errorf("error getting own staker (%v) info: %w", walletAddressOrZero, err)
		}
		if rawInfo != nil {
			stakerAmountStakedGauge.Update(rawInfo.AmountStaked.Int64())
		} else {
			stakerAmountStakedGauge.Update(0)
		}
		s.updateStakerBalanceMetric(ctx)
	}
	// If the wallet address is zero, or the wallet address isn't staked,
	// this will return the latest node and its hash (atomically).
	latestStakedNodeNum, latestStakedNodeInfo, err := s.validatorUtils.LatestStaked(
		callOpts, s.rollupAddress, walletAddressOrZero,
	)
	if err != nil {
		return nil, fmt.Errorf("error getting latest staked node of own wallet %v: %w", walletAddressOrZero, err)
	}
	stakerLatestStakedNodeGauge.Update(int64(latestStakedNodeNum))
	if rawInfo != nil {
		rawInfo.LatestStakedNode = latestStakedNodeNum
	}
	info := OurStakerInfo{
		CanProgress:          true,
		LatestStakedNode:     latestStakedNodeNum,
		LatestStakedNodeHash: latestStakedNodeInfo.NodeHash,
		StakerInfo:           rawInfo,
		StakeExists:          rawInfo != nil,
	}

	effectiveStrategy := s.config.strategy
	nodesLinear, err := s.validatorUtils.AreUnresolvedNodesLinear(callOpts, s.rollupAddress)
	if err != nil {
		return nil, fmt.Errorf("error checking for rollup assertion fork: %w", err)
	}
	if !nodesLinear {
		log.Warn("rollup assertion fork detected")
		if effectiveStrategy == DefensiveStrategy {
			effectiveStrategy = StakeLatestStrategy
		}
		s.inactiveLastCheckedNode = nil
	}
	if s.bringActiveUntilNode != 0 {
		if info.LatestStakedNode < s.bringActiveUntilNode {
			if effectiveStrategy == DefensiveStrategy {
				effectiveStrategy = StakeLatestStrategy
			}
		} else {
			log.Info("defensive validator staked past incorrect node; waiting here")
			s.bringActiveUntilNode = 0
		}
		s.inactiveLastCheckedNode = nil
	}
	if effectiveStrategy <= DefensiveStrategy && s.inactiveLastCheckedNode != nil {
		info.LatestStakedNode = s.inactiveLastCheckedNode.id
		info.LatestStakedNodeHash = s.inactiveLastCheckedNode.hash
	}

	latestConfirmedNode, err := s.rollup.LatestConfirmed(callOpts)
	if err != nil {
		return nil, fmt.Errorf("error getting latest confirmed node: %w", err)
	}

	requiredStakeElevated, err := s.isRequiredStakeElevated(ctx)
	if err != nil {
		return nil, fmt.Errorf("error checking if required stake is elevated: %w", err)
	}
	// Resolve nodes if either we're on the make nodes strategy,
	// or we're on the stake latest strategy but don't have a stake
	// (attempt to reduce the current required stake).
	shouldResolveNodes := effectiveStrategy >= ResolveNodesStrategy ||
		(effectiveStrategy >= StakeLatestStrategy && rawInfo == nil && requiredStakeElevated)
	resolvingNode := false
	if shouldResolveNodes {
		arbTx, err := s.resolveTimedOutChallenges(ctx)
		if err != nil {
			return nil, fmt.Errorf("error resolving timed out challenges: %w", err)
		}
		if arbTx != nil {
			return arbTx, nil
		}
		resolvingNode, err = s.resolveNextNode(ctx, rawInfo, &latestConfirmedNode)
		if err != nil {
			return nil, fmt.Errorf("error resolving node %v: %w", latestConfirmedNode+1, err)
		}
		if resolvingNode && rawInfo == nil && latestConfirmedNode > info.LatestStakedNode {
			// If we hit this condition, we've resolved what was previously the latest confirmed node,
			// and we don't have a stake yet. That means we were planning to enter the rollup on
			// the latest confirmed node, which has now changed. We fix this by updating our staker info
			// to indicate that we're now entering the rollup on the newly confirmed node.
			nodeInfo, err := s.rollup.GetNode(callOpts, latestConfirmedNode)
			if err != nil {
				return nil, fmt.Errorf("error getting latest confirmed node %v info: %w", latestConfirmedNode, err)
			}
			info.LatestStakedNode = latestConfirmedNode
			info.LatestStakedNodeHash = nodeInfo.NodeHash
		}
	}

	canActFurther := func() bool {
		return s.wallet.CanBatchTxs() || s.builder.BuildingTransactionCount() == 0
	}

	// If we have an old stake, remove it
	if rawInfo != nil && rawInfo.LatestStakedNode <= latestConfirmedNode && canActFurther() {
		stakeIsTooOutdated := rawInfo.LatestStakedNode < latestConfirmedNode
		// We're not trying to stake anyways
		stakeIsUnwanted := effectiveStrategy < StakeLatestStrategy
		if stakeIsTooOutdated || stakeIsUnwanted {
			// Note: we must have an address if rawInfo != nil
			_, err = s.rollup.ReturnOldDeposit(s.builder.Auth(ctx), walletAddressOrZero)
			if err != nil {
				return nil, fmt.Errorf("error returning old deposit (from our staker %v): %w", walletAddressOrZero, err)
			}
			_, err = s.rollup.WithdrawStakerFunds(s.builder.Auth(ctx))
			if err != nil {
				return nil, fmt.Errorf("error withdrawing staker funds from our staker %v: %w", walletAddressOrZero, err)
			}
			log.Info("removing old stake and withdrawing funds")
			return s.wallet.ExecuteTransactions(ctx, s.builder, s.config.gasRefunder)
		}
	}

	if walletAddressOrZero != (common.Address{}) && canActFurther() {
		withdrawable, err := s.rollup.WithdrawableFunds(callOpts, walletAddressOrZero)
		if err != nil {
			return nil, fmt.Errorf("error checking withdrawable funds of our staker %v: %w", walletAddressOrZero, err)
		}
		if withdrawable.Sign() > 0 {
			_, err = s.rollup.WithdrawStakerFunds(s.builder.Auth(ctx))
			if err != nil {
				return nil, fmt.Errorf("error withdrawing our staker %v funds: %w", walletAddressOrZero, err)
			}
		}
	}

	if rawInfo != nil && canActFurther() {
		if err = s.handleConflict(ctx, rawInfo); err != nil {
			return nil, fmt.Errorf("error handling conflict: %w", err)
		}
	}

	// Don't attempt to create a new stake if we're resolving a node and the stake is elevated,
	// as that might affect the current required stake.
	if (rawInfo != nil || !resolvingNode || !requiredStakeElevated) && canActFurther() {
		// Advance stake up to 20 times in one transaction
		for i := 0; info.CanProgress && i < 20; i++ {
			if err := s.advanceStake(ctx, &info, effectiveStrategy); err != nil {
				return nil, fmt.Errorf("error advancing stake from node %v (hash %v): %w", info.LatestStakedNode, info.LatestStakedNodeHash, err)
			}
			if !s.wallet.CanBatchTxs() && effectiveStrategy >= StakeLatestStrategy {
				info.CanProgress = false
			}
		}
	}

	if rawInfo != nil && s.builder.BuildingTransactionCount() == 0 && canActFurther() {
		if err := s.createConflict(ctx, rawInfo); err != nil {
			return nil, fmt.Errorf("error creating conflict: %w", err)
		}
	}

	if s.builder.BuildingTransactionCount() == 0 {
		return nil, nil
	}

	if info.StakerInfo == nil && info.StakeExists {
		log.Info("staking to execute transactions")
	}
	return s.wallet.ExecuteTransactions(ctx, s.builder, s.config.gasRefunder)
}

func (s *Staker) handleConflict(ctx context.Context, info *StakerInfo) error {
	if info.CurrentChallenge == nil {
		s.activeChallenge = nil
		return nil
	}

	if s.activeChallenge == nil || s.activeChallenge.ChallengeIndex() != *info.CurrentChallenge {
		log.Error("entered challenge", "challenge", *info.CurrentChallenge)

		latestConfirmedCreated, err := s.rollup.LatestConfirmedCreationBlock(ctx)
		if err != nil {
			return fmt.Errorf("error getting latest confirmed creation block: %w", err)
		}

		newChallengeManager, err := NewChallengeManager(
			ctx,
			s.builder,
			s.builder.builderAuth,
			*s.builder.wallet.Address(),
			s.wallet.ChallengeManagerAddress(),
			*info.CurrentChallenge,
			s.statelessBlockValidator,
			latestConfirmedCreated,
			s.config.ConfirmationBlocks,
		)
		if err != nil {
			return fmt.Errorf("error creating challenge manager: %w", err)
		}

		s.activeChallenge = newChallengeManager
	}

	_, err := s.activeChallenge.Act(ctx)
	return err
}

func (s *Staker) advanceStake(ctx context.Context, info *OurStakerInfo, effectiveStrategy StakerStrategy) error {
	active := effectiveStrategy >= StakeLatestStrategy
	action, wrongNodesExist, err := s.generateNodeAction(ctx, info, effectiveStrategy, s.config.MakeAssertionInterval)
	if err != nil {
		return fmt.Errorf("error generating node action: %w", err)
	}
	if wrongNodesExist && effectiveStrategy == WatchtowerStrategy {
		log.Error("found incorrect assertion in watchtower mode")
	}
	if action == nil {
		info.CanProgress = false
		return nil
	}

	switch action := action.(type) {
	case createNodeAction:
		if wrongNodesExist && s.config.DisableChallenge {
			log.Error("refusing to challenge assertion as config disables challenges")
			info.CanProgress = false
			return nil
		}
		if !active {
			if wrongNodesExist && effectiveStrategy >= DefensiveStrategy {
				log.Error("bringing defensive validator online because of incorrect assertion")
				s.bringActiveUntilNode = info.LatestStakedNode + 1
			}
			info.CanProgress = false
			return nil
		}

		// Details are already logged with more details in generateNodeAction
		info.CanProgress = false
		info.LatestStakedNode = 0
		info.LatestStakedNodeHash = action.hash

		// We'll return early if we already have a stake
		if info.StakeExists {
			_, err = s.rollup.StakeOnNewNode(s.builder.Auth(ctx), action.assertion.AsSolidityStruct(), action.hash, action.prevInboxMaxCount)
			if err != nil {
				return fmt.Errorf("error staking on new node: %w", err)
			}
			return nil
		}

		// If we have no stake yet, we'll put one down
		stakeAmount, err := s.rollup.CurrentRequiredStake(s.getCallOpts(ctx))
		if err != nil {
			return fmt.Errorf("error getting current required stake: %w", err)
		}
		_, err = s.rollup.NewStakeOnNewNode(
			s.builder.AuthWithAmount(ctx, stakeAmount),
			action.assertion.AsSolidityStruct(),
			action.hash,
			action.prevInboxMaxCount,
		)
		if err != nil {
			return fmt.Errorf("error placing new stake on new node: %w", err)
		}
		info.StakeExists = true
		return nil
	case existingNodeAction:
		info.LatestStakedNode = action.number
		info.LatestStakedNodeHash = action.hash
		if !active {
			if wrongNodesExist && effectiveStrategy >= DefensiveStrategy {
				log.Error("bringing defensive validator online because of incorrect assertion")
				s.bringActiveUntilNode = action.number
				info.CanProgress = false
			} else {
				s.inactiveLastCheckedNode = &nodeAndHash{
					id:   action.number,
					hash: action.hash,
				}
			}
			return nil
		}
		log.Info("staking on existing node", "node", action.number)
		// We'll return early if we already havea stake
		if info.StakeExists {
			_, err = s.rollup.StakeOnExistingNode(s.builder.Auth(ctx), action.number, action.hash)
			if err != nil {
				return fmt.Errorf("error staking on existing node: %w", err)
			}
			return nil
		}

		// If we have no stake yet, we'll put one down
		stakeAmount, err := s.rollup.CurrentRequiredStake(s.getCallOpts(ctx))
		if err != nil {
			return fmt.Errorf("error getting current required stake: %w", err)
		}
		_, err = s.rollup.NewStakeOnExistingNode(
			s.builder.AuthWithAmount(ctx, stakeAmount),
			action.number,
			action.hash,
		)
		if err != nil {
			return fmt.Errorf("error placing new stake on existing node: %w", err)
		}
		info.StakeExists = true
		return nil
	default:
		panic("invalid action type")
	}
}

func (s *Staker) createConflict(ctx context.Context, info *StakerInfo) error {
	if info.CurrentChallenge != nil {
		return nil
	}

	callOpts := s.getCallOpts(ctx)
	stakers, moreStakers, err := s.validatorUtils.GetStakers(callOpts, s.rollupAddress, 0, 1024)
	if err != nil {
		return fmt.Errorf("error getting stakers list: %w", err)
	}
	for moreStakers {
		var newStakers []common.Address
		newStakers, moreStakers, err = s.validatorUtils.GetStakers(callOpts, s.rollupAddress, uint64(len(stakers)), 1024)
		if err != nil {
			return fmt.Errorf("error getting more stakers: %w", err)
		}
		stakers = append(stakers, newStakers...)
	}
	latestNode, err := s.rollup.LatestConfirmed(callOpts)
	if err != nil {
		return err
	}
	// Safe to dereference as createConflict is only called when we have a wallet address
	walletAddr := *s.wallet.Address()
	for _, staker := range stakers {
		stakerInfo, err := s.rollup.StakerInfo(ctx, staker)
		if err != nil {
			return fmt.Errorf("error getting staker %v info: %w", staker, err)
		}
		if stakerInfo == nil {
			return fmt.Errorf("staker %v (returned from ValidatorUtils's GetStakers function) not found in rollup", staker)
		}
		if stakerInfo.CurrentChallenge != nil {
			continue
		}
		conflictInfo, err := s.validatorUtils.FindStakerConflict(callOpts, s.rollupAddress, walletAddr, staker, big.NewInt(1024))
		if err != nil {
			return fmt.Errorf("error finding conflict with staker %v: %w", staker, err)
		}
		if ConflictType(conflictInfo.Ty) != CONFLICT_TYPE_FOUND {
			continue
		}
		staker1 := walletAddr
		staker2 := staker
		if conflictInfo.Node2 < conflictInfo.Node1 {
			staker1, staker2 = staker2, staker1
			conflictInfo.Node1, conflictInfo.Node2 = conflictInfo.Node2, conflictInfo.Node1
		}
		if conflictInfo.Node1 <= latestNode {
			// Immaterial as this is past the confirmation point; this must be a zombie
			continue
		}

		node1Info, err := s.rollup.LookupNode(ctx, conflictInfo.Node1)
		if err != nil {
			return fmt.Errorf("error looking up node %v: %w", conflictInfo.Node1, err)
		}
		node2Info, err := s.rollup.LookupNode(ctx, conflictInfo.Node2)
		if err != nil {
			return fmt.Errorf("error looking up node %v: %w", conflictInfo.Node2, err)
		}
		log.Warn("creating challenge", "node1", conflictInfo.Node1, "node2", conflictInfo.Node2, "otherStaker", staker)
		_, err = s.rollup.CreateChallenge(
			s.builder.Auth(ctx),
			[2]common.Address{staker1, staker2},
			[2]uint64{conflictInfo.Node1, conflictInfo.Node2},
			node1Info.MachineStatuses(),
			node1Info.GlobalStates(),
			node1Info.Assertion.NumBlocks,
			node2Info.Assertion.ExecutionHash(),
			[2]*big.Int{new(big.Int).SetUint64(node1Info.L1BlockProposed), new(big.Int).SetUint64(node2Info.L1BlockProposed)},
			[2][32]byte{node1Info.WasmModuleRoot, node2Info.WasmModuleRoot},
		)
		if err != nil {
			return fmt.Errorf("error creating challenge: %w", err)
		}
	}
	// No conflicts exist
	return nil
}

func (s *Staker) Strategy() StakerStrategy {
	return s.config.strategy
}

func (s *Staker) Rollup() *RollupWatcher {
	return s.rollup
}

func (s *Staker) updateStakerBalanceMetric(ctx context.Context) {
	txSenderAddress := s.wallet.TxSenderAddress()
	if txSenderAddress == nil {
		stakerBalanceGauge.Update(0)
		return
	}
	balance, err := s.client.BalanceAt(ctx, *txSenderAddress, nil)
	if err != nil {
		log.Error("error getting staker balance", "txSenderAddress", *txSenderAddress, "err", err)
		return
	}
	stakerBalanceGauge.Update(arbmath.BalancePerEther(balance))
}<|MERGE_RESOLUTION|>--- conflicted
+++ resolved
@@ -290,12 +290,7 @@
 		}
 		arbTx, err := s.Act(ctx)
 		if err == nil && arbTx != nil {
-<<<<<<< HEAD
 			_, err = s.l1Reader.WaitForTxApproval(arbTx).Await(ctx)
-			err = errors.Wrap(err, "error waiting for tx receipt")
-=======
-			_, err = s.l1Reader.WaitForTxApproval(ctx, arbTx)
->>>>>>> 4482c20e
 			if err == nil {
 				log.Info("successfully executed staker transaction", "hash", arbTx.Hash())
 			} else {
